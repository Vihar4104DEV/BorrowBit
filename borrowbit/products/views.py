--- conflicted
+++ resolved
@@ -1,19 +1,5 @@
 """
 Views for product management with role-based access control and caching.
-<<<<<<< HEAD
-"""
-from rest_framework import viewsets, status, filters
-from rest_framework.decorators import action
-from rest_framework.response import Response
-from django_filters.rest_framework import DjangoFilterBackend
-from django.db.models import Q, Avg, Count
-from django.utils.decorators import method_decorator
-from django.views.decorators.cache import cache_page
-from django.core.cache import cache
-from django.utils import timezone
-from django.shortcuts import get_object_or_404
-
-=======
 
 This module provides comprehensive CRUD operations for products, categories, pricing,
 reviews, images, and maintenance records with proper permission handling and
@@ -32,7 +18,6 @@
 from django.core.exceptions import ValidationError
 from django.db import transaction
 
->>>>>>> 820dc79f
 from .models import (
     Product, ProductCategory, ProductPricing, ProductImage, 
     ProductReview, ProductMaintenance
@@ -40,12 +25,8 @@
 from .serializers import (
     ProductListSerializer, ProductDetailSerializer, ProductCreateUpdateSerializer,
     ProductCategorySerializer, ProductPricingSerializer, ProductImageSerializer,
-<<<<<<< HEAD
-    ProductReviewSerializer, ProductMaintenanceSerializer, ProductBulkActionSerializer
-=======
     ProductReviewSerializer, ProductMaintenanceSerializer, ProductBulkActionSerializer,
     ProductSearchSerializer, ProductCartSerializer
->>>>>>> 820dc79f
 )
 from .permissions import (
     ProductListPermission, ProductDetailPermission, ProductCreatePermission,
@@ -55,11 +36,7 @@
 )
 from user.models import UserRole
 from core.utils import (
-<<<<<<< HEAD
-    success_response, error_response, cache_key_generator, 
-=======
     success_response, error_response, validation_error_response, cache_key_generator, 
->>>>>>> 820dc79f
     set_cache_data, get_cache_data, delete_cache_data
 )
 
@@ -72,8 +49,6 @@
     - Customers: Can view approved products, create reviews
     - Staff/Managers: Can manage products, view all products
     - Admins: Full access to all operations
-<<<<<<< HEAD
-=======
     
     Features:
     - Role-based access control
@@ -81,7 +56,6 @@
     - Bulk operations
     - Advanced search and filtering
     - Featured and popular products
->>>>>>> 820dc79f
     """
     
     filter_backends = [DjangoFilterBackend, filters.SearchFilter, filters.OrderingFilter]
@@ -94,16 +68,12 @@
     ordering = ['-created_at']
     
     def get_queryset(self):
-<<<<<<< HEAD
-        """Get queryset based on user role and permissions."""
-=======
         """
         Get queryset based on user role and permissions.
         
         Returns:
             QuerySet: Filtered products based on user role and permissions
         """
->>>>>>> 820dc79f
         user = self.request.user
         
         if not user.is_authenticated:
@@ -113,11 +83,7 @@
         user_roles = UserRole.objects.filter(user=user, is_active=True)
         role_names = [role.role for role in user_roles]
         
-<<<<<<< HEAD
-        # Base queryset
-=======
         # Base queryset with optimized select_related and prefetch_related
->>>>>>> 820dc79f
         queryset = Product.objects.select_related('category', 'owner').prefetch_related(
             'pricing_rules', 'product_images', 'reviews'
         ).filter(is_deleted=False)
@@ -138,28 +104,18 @@
         return queryset.filter(owner=user)
     
     def get_serializer_class(self):
-<<<<<<< HEAD
-        """Get appropriate serializer based on action."""
-=======
         """
         Get appropriate serializer based on action.
         
         Returns:
             Serializer class: Appropriate serializer for the current action
         """
->>>>>>> 820dc79f
         if self.action == 'list':
             return ProductListSerializer
         elif self.action == 'retrieve':
             return ProductDetailSerializer
         elif self.action in ['create', 'update', 'partial_update']:
             return ProductCreateUpdateSerializer
-<<<<<<< HEAD
-        return ProductListSerializer
-    
-    def get_permissions(self):
-        """Get permissions based on action."""
-=======
         elif self.action == 'search':
             return ProductSearchSerializer
         elif self.action in ['cart_info', 'add_to_cart']:
@@ -173,7 +129,6 @@
         Returns:
             list: List of permission classes for the current action
         """
->>>>>>> 820dc79f
         if self.action == 'list':
             permission_classes = [ProductListPermission]
         elif self.action == 'retrieve':
@@ -193,287 +148,6 @@
         
         return [permission() for permission in permission_classes]
     
-<<<<<<< HEAD
-    @method_decorator(cache_page(60 * 5))  # Cache for 5 minutes
-    def list(self, request, *args, **kwargs):
-        """List products with caching and role-based filtering."""
-        return super().list(request, *args, **kwargs)
-    
-    def retrieve(self, request, *args, **kwargs):
-        """Retrieve product details with caching."""
-        product_id = kwargs.get('pk')
-        cache_key = cache_key_generator('product_detail', str(product_id))
-        
-        # Try to get from cache
-        cached_data = get_cache_data(cache_key)
-        if cached_data:
-            return success_response("Product retrieved successfully", cached_data)
-        
-        # Get from database
-        response = super().retrieve(request, *args, **kwargs)
-        
-        # Cache the response
-        set_cache_data(cache_key, response.data, timeout=300)  # Cache for 5 minutes
-        
-        return response
-    
-    def create(self, request, *args, **kwargs):
-        """Create a new product."""
-        serializer = self.get_serializer(data=request.data)
-        if not serializer.is_valid():
-            return error_response(str(serializer.errors))
-        
-        product = serializer.save()
-        
-        # Clear related caches
-        self._clear_product_caches(product)
-        
-        return success_response(
-            "Product created successfully. Pending admin approval.",
-            ProductDetailSerializer(product, context={'request': request}).data
-        )
-    
-    def update(self, request, *args, **kwargs):
-        """Update an existing product."""
-        partial = kwargs.pop('partial', False)
-        instance = self.get_object()
-        serializer = self.get_serializer(instance, data=request.data, partial=partial)
-        
-        if not serializer.is_valid():
-            return error_response(str(serializer.errors))
-        
-        product = serializer.save()
-        
-        # Clear related caches
-        self._clear_product_caches(product)
-        
-        return success_response(
-            "Product updated successfully",
-            ProductDetailSerializer(product, context={'request': request}).data
-        )
-    
-    def destroy(self, request, *args, **kwargs):
-        """Soft delete a product."""
-        product = self.get_object()
-        product.soft_delete()
-        
-        # Clear related caches
-        self._clear_product_caches(product)
-        
-        return success_response("Product deleted successfully")
-    
-    @action(detail=True, methods=['post'])
-    def approve(self, request, pk=None):
-        """Approve a product (admin only)."""
-        product = self.get_object()
-        product.admin_approved = True
-        product.save(update_fields=['admin_approved', 'updated_at'])
-        
-        # Clear related caches
-        self._clear_product_caches(product)
-        
-        return success_response("Product approved successfully")
-    
-    @action(detail=True, methods=['post'])
-    def unapprove(self, request, pk=None):
-        """Unapprove a product (admin only)."""
-        product = self.get_object()
-        product.admin_approved = False
-        product.save(update_fields=['admin_approved', 'updated_at'])
-        
-        # Clear related caches
-        self._clear_product_caches(product)
-        
-        return success_response("Product unapproved successfully")
-    
-    @action(detail=True, methods=['post'])
-    def feature(self, request, pk=None):
-        """Feature a product (admin only)."""
-        product = self.get_object()
-        product.is_featured = True
-        product.save(update_fields=['is_featured', 'updated_at'])
-        
-        # Clear related caches
-        self._clear_product_caches(product)
-        
-        return success_response("Product featured successfully")
-    
-    @action(detail=True, methods=['post'])
-    def unfeature(self, request, pk=None):
-        """Unfeature a product (admin only)."""
-        product = self.get_object()
-        product.is_featured = False
-        product.save(update_fields=['is_featured', 'updated_at'])
-        
-        # Clear related caches
-        self._clear_product_caches(product)
-        
-        return success_response("Product unfeatured successfully")
-    
-    @action(detail=False, methods=['post'])
-    def bulk_action(self, request):
-        """Perform bulk actions on products."""
-        serializer = ProductBulkActionSerializer(data=request.data, context={'request': request})
-        if not serializer.is_valid():
-            return error_response(str(serializer.errors))
-        
-        validated_data = serializer.validated_data
-        product_ids = validated_data['product_ids']
-        action = validated_data['action']
-        
-        products = Product.objects.filter(id__in=product_ids)
-        updated_count = 0
-        
-        for product in products:
-            if action == 'activate':
-                product.is_active = True
-                product.save(update_fields=['is_active', 'updated_at'])
-                updated_count += 1
-            elif action == 'deactivate':
-                product.is_active = False
-                product.save(update_fields=['is_active', 'updated_at'])
-                updated_count += 1
-            elif action == 'approve':
-                product.admin_approved = True
-                product.save(update_fields=['admin_approved', 'updated_at'])
-                updated_count += 1
-            elif action == 'unapprove':
-                product.admin_approved = False
-                product.save(update_fields=['admin_approved', 'updated_at'])
-                updated_count += 1
-            elif action == 'feature':
-                product.is_featured = True
-                product.save(update_fields=['is_featured', 'updated_at'])
-                updated_count += 1
-            elif action == 'unfeature':
-                product.is_featured = False
-                product.save(update_fields=['is_featured', 'updated_at'])
-                updated_count += 1
-            elif action == 'delete':
-                product.soft_delete()
-                updated_count += 1
-            
-            # Clear product caches
-            self._clear_product_caches(product)
-        
-        return success_response(f"Bulk action '{action}' completed on {updated_count} products")
-    
-    @action(detail=False, methods=['get'])
-    def featured(self, request):
-        """Get featured products."""
-        cache_key = cache_key_generator('featured_products', 'list')
-        cached_data = get_cache_data(cache_key)
-        
-        if cached_data:
-            return success_response("Featured products retrieved successfully", cached_data)
-        
-        products = self.get_queryset().filter(
-            is_featured=True, 
-            admin_approved=True, 
-            is_active=True
-        )[:10]
-        
-        serializer = ProductListSerializer(products, many=True, context={'request': request})
-        data = serializer.data
-        
-        # Cache the response
-        set_cache_data(cache_key, data, timeout=600)  # Cache for 10 minutes
-        
-        return success_response("Featured products retrieved successfully", data)
-    
-    @action(detail=False, methods=['get'])
-    def popular(self, request):
-        """Get popular products based on reviews and rentals."""
-        cache_key = cache_key_generator('popular_products', 'list')
-        cached_data = get_cache_data(cache_key)
-        
-        if cached_data:
-            return success_response("Popular products retrieved successfully", cached_data)
-        
-        products = self.get_queryset().filter(
-            admin_approved=True, 
-            is_active=True
-        ).annotate(
-            avg_rating=Avg('reviews__rating'),
-            review_count=Count('reviews')
-        ).filter(
-            avg_rating__gte=4.0,
-            review_count__gte=1
-        ).order_by('-avg_rating', '-review_count')[:10]
-        
-        serializer = ProductListSerializer(products, many=True, context={'request': request})
-        data = serializer.data
-        
-        # Cache the response
-        set_cache_data(cache_key, data, timeout=600)  # Cache for 10 minutes
-        
-        return success_response("Popular products retrieved successfully", data)
-    
-    @action(detail=False, methods=['get'])
-    def my_products(self, request):
-        """Get current user's products."""
-        products = self.get_queryset().filter(owner=request.user)
-        serializer = ProductListSerializer(products, many=True, context={'request': request})
-        return success_response("Your products retrieved successfully", serializer.data)
-    
-    @action(detail=False, methods=['get'])
-    def search(self, request):
-        """Advanced search for products."""
-        query = request.query_params.get('q', '')
-        category = request.query_params.get('category')
-        min_price = request.query_params.get('min_price')
-        max_price = request.query_params.get('max_price')
-        condition = request.query_params.get('condition')
-        
-        queryset = self.get_queryset().filter(admin_approved=True, is_active=True)
-        
-        if query:
-            queryset = queryset.filter(
-                Q(name__icontains=query) |
-                Q(description__icontains=query) |
-                Q(short_description__icontains=query) |
-                Q(brand__icontains=query) |
-                Q(model__icontains=query)
-            )
-        
-        if category:
-            queryset = queryset.filter(category__slug=category)
-        
-        if condition:
-            queryset = queryset.filter(condition=condition)
-        
-        # Price filtering would need to be implemented based on pricing rules
-        # This is a simplified version
-        
-        serializer = ProductListSerializer(queryset, many=True, context={'request': request})
-        return success_response("Search results retrieved successfully", serializer.data)
-    
-    def _clear_product_caches(self, product):
-        """Clear all caches related to a product."""
-        # Clear product detail cache
-        cache_key = cache_key_generator('product_detail', str(product.id))
-        delete_cache_data(cache_key)
-        
-        # Clear category products count cache
-        cache_key = cache_key_generator('category_products_count', str(product.category.id))
-        delete_cache_data(cache_key)
-        
-        # Clear product rating cache
-        cache_key = cache_key_generator('product_avg_rating', str(product.id))
-        delete_cache_data(cache_key)
-        
-        # Clear product review count cache
-        cache_key = cache_key_generator('product_review_count', str(product.id))
-        delete_cache_data(cache_key)
-        
-        # Clear featured and popular products cache
-        cache.delete('featured_products:list')
-        cache.delete('popular_products:list')
-
-
-class ProductCategoryViewSet(viewsets.ModelViewSet):
-    """ViewSet for product categories."""
-=======
     def list(self, request, *args, **kwargs):
         """
         List products with caching and role-based filtering.
@@ -957,7 +631,6 @@
     Provides CRUD operations for product categories with hierarchical structure
     and caching for improved performance.
     """
->>>>>>> 820dc79f
     
     queryset = ProductCategory.objects.filter(is_active=True, is_deleted=False)
     serializer_class = ProductCategorySerializer
@@ -968,35 +641,6 @@
     ordering_fields = ['name', 'sort_order']
     ordering = ['sort_order', 'name']
     
-<<<<<<< HEAD
-    @method_decorator(cache_page(60 * 10))  # Cache for 10 minutes
-    def list(self, request, *args, **kwargs):
-        """List categories with caching."""
-        return super().list(request, *args, **kwargs)
-    
-    @action(detail=False, methods=['get'])
-    def tree(self, request):
-        """Get category tree structure."""
-        cache_key = cache_key_generator('category_tree', 'structure')
-        cached_data = get_cache_data(cache_key)
-        
-        if cached_data:
-            return success_response("Category tree retrieved successfully", cached_data)
-        
-        # Get root categories (no parent)
-        root_categories = self.get_queryset().filter(parent__isnull=True)
-        serializer = self.get_serializer(root_categories, many=True)
-        data = serializer.data
-        
-        # Cache the response
-        set_cache_data(cache_key, data, timeout=1800)  # Cache for 30 minutes
-        
-        return success_response("Category tree retrieved successfully", data)
-
-
-class ProductReviewViewSet(viewsets.ModelViewSet):
-    """ViewSet for product reviews."""
-=======
     def list(self, request, *args, **kwargs):
         """
         List categories with caching.
@@ -1057,7 +701,6 @@
     Provides CRUD operations for product reviews with approval workflow
     and role-based access control.
     """
->>>>>>> 820dc79f
     
     serializer_class = ProductReviewSerializer
     permission_classes = [ProductReviewPermission]
@@ -1067,16 +710,12 @@
     ordering = ['-created_at']
     
     def get_queryset(self):
-<<<<<<< HEAD
-        """Get queryset based on user role."""
-=======
         """
         Get queryset based on user role.
         
         Returns:
             QuerySet: Filtered reviews based on user role and permissions
         """
->>>>>>> 820dc79f
         user = self.request.user
         
         if not user.is_authenticated:
@@ -1098,53 +737,6 @@
         )
     
     def perform_create(self, serializer):
-<<<<<<< HEAD
-        """Create a review and clear related caches."""
-        review = serializer.save(user=self.request.user)
-        
-        # Clear product rating caches
-        cache_key = cache_key_generator('product_avg_rating', str(review.product.id))
-        delete_cache_data(cache_key)
-        
-        cache_key = cache_key_generator('product_review_count', str(review.product.id))
-        delete_cache_data(cache_key)
-    
-    @action(detail=True, methods=['post'])
-    def approve(self, request, pk=None):
-        """Approve a review (admin only)."""
-        review = self.get_object()
-        review.is_approved = True
-        review.save(update_fields=['is_approved', 'updated_at'])
-        
-        # Clear product rating caches
-        cache_key = cache_key_generator('product_avg_rating', str(review.product.id))
-        delete_cache_data(cache_key)
-        
-        cache_key = cache_key_generator('product_review_count', str(review.product.id))
-        delete_cache_data(cache_key)
-        
-        return success_response("Review approved successfully")
-    
-    @action(detail=True, methods=['post'])
-    def reject(self, request, pk=None):
-        """Reject a review (admin only)."""
-        review = self.get_object()
-        review.is_approved = False
-        review.save(update_fields=['is_approved', 'updated_at'])
-        
-        # Clear product rating caches
-        cache_key = cache_key_generator('product_avg_rating', str(review.product.id))
-        delete_cache_data(cache_key)
-        
-        cache_key = cache_key_generator('product_review_count', str(review.product.id))
-        delete_cache_data(cache_key)
-        
-        return success_response("Review rejected successfully")
-
-
-class ProductPricingViewSet(viewsets.ModelViewSet):
-    """ViewSet for product pricing."""
-=======
         """
         Create a review and clear related caches.
         
@@ -1243,7 +835,6 @@
     Provides CRUD operations for product pricing rules with role-based
     access control and flexible pricing strategies.
     """
->>>>>>> 820dc79f
     
     serializer_class = ProductPricingSerializer
     permission_classes = [ProductPricingPermission]
@@ -1253,16 +844,12 @@
     ordering = ['priority', 'created_at']
     
     def get_queryset(self):
-<<<<<<< HEAD
-        """Get queryset based on user role."""
-=======
         """
         Get queryset based on user role.
         
         Returns:
             QuerySet: Filtered pricing rules based on user role and permissions
         """
->>>>>>> 820dc79f
         user = self.request.user
         
         if not user.is_authenticated:
@@ -1283,16 +870,12 @@
 
 
 class ProductImageViewSet(viewsets.ModelViewSet):
-<<<<<<< HEAD
-    """ViewSet for product images."""
-=======
     """
     ViewSet for product images.
     
     Provides CRUD operations for product images with role-based
     access control and image management features.
     """
->>>>>>> 820dc79f
     
     serializer_class = ProductImageSerializer
     permission_classes = [ProductImagePermission]
@@ -1302,16 +885,12 @@
     ordering = ['sort_order', 'created_at']
     
     def get_queryset(self):
-<<<<<<< HEAD
-        """Get queryset based on user role."""
-=======
         """
         Get queryset based on user role.
         
         Returns:
             QuerySet: Filtered images based on user role and permissions
         """
->>>>>>> 820dc79f
         user = self.request.user
         
         if not user.is_authenticated:
@@ -1332,16 +911,12 @@
 
 
 class ProductMaintenanceViewSet(viewsets.ModelViewSet):
-<<<<<<< HEAD
-    """ViewSet for product maintenance."""
-=======
     """
     ViewSet for product maintenance.
     
     Provides CRUD operations for product maintenance records with
     role-based access control and maintenance workflow management.
     """
->>>>>>> 820dc79f
     
     serializer_class = ProductMaintenanceSerializer
     permission_classes = [ProductMaintenancePermission]
@@ -1351,16 +926,12 @@
     ordering = ['-scheduled_date']
     
     def get_queryset(self):
-<<<<<<< HEAD
-        """Get queryset based on user role."""
-=======
         """
         Get queryset based on user role.
         
         Returns:
             QuerySet: Filtered maintenance records based on user role and permissions
         """
->>>>>>> 820dc79f
         user = self.request.user
         
         if not user.is_authenticated:
@@ -1381,37 +952,22 @@
     
     @action(detail=True, methods=['post'])
     def start_maintenance(self, request, pk=None):
-<<<<<<< HEAD
-        """Start maintenance process."""
-        maintenance = self.get_object()
-        maintenance.start_maintenance()
-        
-        return success_response("Maintenance started successfully")
+        """
+        Start maintenance process.
+        
+        Returns:
+            Response: Standardized response confirming maintenance start
+        """
+        try:
+            maintenance = self.get_object()
+            maintenance.start_maintenance()
+            
+            return success_response("Maintenance started successfully")
+        except Exception as e:
+            return error_response(f"Error starting maintenance: {str(e)}", status.HTTP_500_INTERNAL_SERVER_ERROR)
     
     @action(detail=True, methods=['post'])
     def complete_maintenance(self, request, pk=None):
-        """Complete maintenance process."""
-        maintenance = self.get_object()
-        maintenance.complete_maintenance()
-        
-        return success_response("Maintenance completed successfully")
-=======
-        """
-        Start maintenance process.
-        
-        Returns:
-            Response: Standardized response confirming maintenance start
-        """
-        try:
-            maintenance = self.get_object()
-            maintenance.start_maintenance()
-            
-            return success_response("Maintenance started successfully")
-        except Exception as e:
-            return error_response(f"Error starting maintenance: {str(e)}", status.HTTP_500_INTERNAL_SERVER_ERROR)
-    
-    @action(detail=True, methods=['post'])
-    def complete_maintenance(self, request, pk=None):
         """
         Complete maintenance process.
         
@@ -1424,5 +980,4 @@
             
             return success_response("Maintenance completed successfully")
         except Exception as e:
-            return error_response(f"Error completing maintenance: {str(e)}", status.HTTP_500_INTERNAL_SERVER_ERROR)
->>>>>>> 820dc79f
+            return error_response(f"Error completing maintenance: {str(e)}", status.HTTP_500_INTERNAL_SERVER_ERROR)