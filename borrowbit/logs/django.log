--- conflicted
+++ resolved
@@ -141,7 +141,6 @@
   File "D:\ODOO_FINAL_8_11_2_19\venv\Lib\site-packages\redis\connection.py", line 270, in connect
     raise ConnectionError(self._error_message(e))
 redis.exceptions.ConnectionError: Error 10061 connecting to 127.0.0.1:6379. No connection could be made because the target machine actively refused it.
-<<<<<<< HEAD
 INFO 2025-08-11 17:12:23,533 autoreload 7312 14008 Watching for file changes with StatReloader
 WARNING 2025-08-11 17:18:07,819 log 7312 8540 Not Found: /api/v1/user/register/
 WARNING 2025-08-11 17:18:07,821 basehttp 7312 8540 "POST /api/v1/user/register/ HTTP/1.1" 404 3354
@@ -157,133 +156,10 @@
   File "D:\ODOO_FINAL_8_11_2_19\venv\Lib\site-packages\django_redis\client\default.py", line 260, in get
     raise ConnectionInterrupted(connection=client) from e
 django_redis.exceptions.ConnectionInterrupted: Redis ConnectionError: Error 10061 connecting to 127.0.0.1:6379. No connection could be made because the target machine actively refused it.
-=======
-WARNING 2025-08-11 16:46:04,480 log 13992 14248 Bad Request: /api/v1/userforgot-password/
-ERROR 2025-08-11 16:46:09,326 log 13992 14248 Internal Server Error: /api/v1/userregister/
-Traceback (most recent call last):
-  File "C:\Users\Shyam Kalariya\Desktop\odoo_final\BorrowBit\venv\Lib\site-packages\django\db\backends\utils.py", line 105, in _execute
-    return self.cursor.execute(sql, params)
-           ^^^^^^^^^^^^^^^^^^^^^^^^^^^^^^^^
-  File "C:\Users\Shyam Kalariya\Desktop\odoo_final\BorrowBit\venv\Lib\site-packages\django\db\backends\sqlite3\base.py", line 360, in execute
-    return super().execute(query, params)
-           ^^^^^^^^^^^^^^^^^^^^^^^^^^^^^^
-sqlite3.OperationalError: table user_user has no column named prefix
-
-The above exception was the direct cause of the following exception:
-
-Traceback (most recent call last):
-  File "C:\Users\Shyam Kalariya\Desktop\odoo_final\BorrowBit\venv\Lib\site-packages\django\core\handlers\exception.py", line 55, in inner
-    response = get_response(request)
-               ^^^^^^^^^^^^^^^^^^^^^
-  File "C:\Users\Shyam Kalariya\Desktop\odoo_final\BorrowBit\venv\Lib\site-packages\django\core\handlers\base.py", line 197, in _get_response
-    response = wrapped_callback(request, *callback_args, **callback_kwargs)
-               ^^^^^^^^^^^^^^^^^^^^^^^^^^^^^^^^^^^^^^^^^^^^^^^^^^^^^^^^^^^^
-  File "C:\Users\Shyam Kalariya\Desktop\odoo_final\BorrowBit\venv\Lib\site-packages\django\views\decorators\csrf.py", line 65, in _view_wrapper
-    return view_func(request, *args, **kwargs)
-           ^^^^^^^^^^^^^^^^^^^^^^^^^^^^^^^^^^^
-  File "C:\Users\Shyam Kalariya\Desktop\odoo_final\BorrowBit\venv\Lib\site-packages\django\views\generic\base.py", line 105, in view
-    return self.dispatch(request, *args, **kwargs)
-           ^^^^^^^^^^^^^^^^^^^^^^^^^^^^^^^^^^^^^^^
-  File "C:\Users\Shyam Kalariya\Desktop\odoo_final\BorrowBit\venv\Lib\site-packages\rest_framework\views.py", line 515, in dispatch
-    response = self.handle_exception(exc)
-               ^^^^^^^^^^^^^^^^^^^^^^^^^^
-  File "C:\Users\Shyam Kalariya\Desktop\odoo_final\BorrowBit\venv\Lib\site-packages\rest_framework\views.py", line 475, in handle_exception
-    self.raise_uncaught_exception(exc)
-  File "C:\Users\Shyam Kalariya\Desktop\odoo_final\BorrowBit\venv\Lib\site-packages\rest_framework\views.py", line 486, in raise_uncaught_exception
-    raise exc
-  File "C:\Users\Shyam Kalariya\Desktop\odoo_final\BorrowBit\venv\Lib\site-packages\rest_framework\views.py", line 512, in dispatch
-    response = handler(request, *args, **kwargs)
-               ^^^^^^^^^^^^^^^^^^^^^^^^^^^^^^^^^
-  File "C:\Users\Shyam Kalariya\Desktop\odoo_final\BorrowBit\borrowbit\user\views.py", line 22, in post
-    user = serializer.save()
-           ^^^^^^^^^^^^^^^^^
-  File "C:\Users\Shyam Kalariya\Desktop\odoo_final\BorrowBit\venv\Lib\site-packages\rest_framework\serializers.py", line 210, in save
-    self.instance = self.create(validated_data)
-                    ^^^^^^^^^^^^^^^^^^^^^^^^^^^
-  File "C:\Users\Shyam Kalariya\Desktop\odoo_final\BorrowBit\borrowbit\user\serializers.py", line 32, in create
-    user = User.objects.create_user(**validated_data)
-           ^^^^^^^^^^^^^^^^^^^^^^^^^^^^^^^^^^^^^^^^^^
-  File "C:\Users\Shyam Kalariya\Desktop\odoo_final\BorrowBit\borrowbit\user\models.py", line 55, in create_user
-    user.save(using=self._db)
-  File "C:\Users\Shyam Kalariya\Desktop\odoo_final\BorrowBit\venv\Lib\site-packages\django\contrib\auth\base_user.py", line 65, in save
-    super().save(*args, **kwargs)
-  File "C:\Users\Shyam Kalariya\Desktop\odoo_final\BorrowBit\venv\Lib\site-packages\django\db\models\base.py", line 902, in save
-    self.save_base(
-  File "C:\Users\Shyam Kalariya\Desktop\odoo_final\BorrowBit\venv\Lib\site-packages\django\db\models\base.py", line 1008, in save_base
-    updated = self._save_table(
-              ^^^^^^^^^^^^^^^^^
-  File "C:\Users\Shyam Kalariya\Desktop\odoo_final\BorrowBit\venv\Lib\site-packages\django\db\models\base.py", line 1169, in _save_table
-    results = self._do_insert(
-              ^^^^^^^^^^^^^^^^
-  File "C:\Users\Shyam Kalariya\Desktop\odoo_final\BorrowBit\venv\Lib\site-packages\django\db\models\base.py", line 1210, in _do_insert
-    return manager._insert(
-           ^^^^^^^^^^^^^^^^
-  File "C:\Users\Shyam Kalariya\Desktop\odoo_final\BorrowBit\venv\Lib\site-packages\django\db\models\manager.py", line 87, in manager_method
-    return getattr(self.get_queryset(), name)(*args, **kwargs)
-           ^^^^^^^^^^^^^^^^^^^^^^^^^^^^^^^^^^^^^^^^^^^^^^^^^^^
-  File "C:\Users\Shyam Kalariya\Desktop\odoo_final\BorrowBit\venv\Lib\site-packages\django\db\models\query.py", line 1868, in _insert
-    return query.get_compiler(using=using).execute_sql(returning_fields)
-           ^^^^^^^^^^^^^^^^^^^^^^^^^^^^^^^^^^^^^^^^^^^^^^^^^^^^^^^^^^^^^
-  File "C:\Users\Shyam Kalariya\Desktop\odoo_final\BorrowBit\venv\Lib\site-packages\django\db\models\sql\compiler.py", line 1882, in execute_sql
-    cursor.execute(sql, params)
-  File "C:\Users\Shyam Kalariya\Desktop\odoo_final\BorrowBit\venv\Lib\site-packages\django\db\backends\utils.py", line 79, in execute
-    return self._execute_with_wrappers(
-           ^^^^^^^^^^^^^^^^^^^^^^^^^^^^
-  File "C:\Users\Shyam Kalariya\Desktop\odoo_final\BorrowBit\venv\Lib\site-packages\django\db\backends\utils.py", line 92, in _execute_with_wrappers
-    return executor(sql, params, many, context)
-           ^^^^^^^^^^^^^^^^^^^^^^^^^^^^^^^^^^^^
-  File "C:\Users\Shyam Kalariya\Desktop\odoo_final\BorrowBit\venv\Lib\site-packages\django\db\backends\utils.py", line 100, in _execute
-    with self.db.wrap_database_errors:
-  File "C:\Users\Shyam Kalariya\Desktop\odoo_final\BorrowBit\venv\Lib\site-packages\django\db\utils.py", line 91, in __exit__
-    raise dj_exc_value.with_traceback(traceback) from exc_value
-  File "C:\Users\Shyam Kalariya\Desktop\odoo_final\BorrowBit\venv\Lib\site-packages\django\db\backends\utils.py", line 105, in _execute
-    return self.cursor.execute(sql, params)
-           ^^^^^^^^^^^^^^^^^^^^^^^^^^^^^^^^
-  File "C:\Users\Shyam Kalariya\Desktop\odoo_final\BorrowBit\venv\Lib\site-packages\django\db\backends\sqlite3\base.py", line 360, in execute
-    return super().execute(query, params)
-           ^^^^^^^^^^^^^^^^^^^^^^^^^^^^^^
-django.db.utils.OperationalError: table user_user has no column named prefix
-ERROR 2025-08-11 16:51:10,054 log 14212 13768 Internal Server Error: /api/v1/userlogin/
-Traceback (most recent call last):
-  File "C:\Users\Shyam Kalariya\Desktop\odoo_final\BorrowBit\venv\Lib\site-packages\django\core\handlers\exception.py", line 55, in inner
-    response = get_response(request)
-               ^^^^^^^^^^^^^^^^^^^^^
-  File "C:\Users\Shyam Kalariya\Desktop\odoo_final\BorrowBit\venv\Lib\site-packages\django\core\handlers\base.py", line 197, in _get_response
-    response = wrapped_callback(request, *callback_args, **callback_kwargs)
-               ^^^^^^^^^^^^^^^^^^^^^^^^^^^^^^^^^^^^^^^^^^^^^^^^^^^^^^^^^^^^
-  File "C:\Users\Shyam Kalariya\Desktop\odoo_final\BorrowBit\venv\Lib\site-packages\django\views\decorators\csrf.py", line 65, in _view_wrapper
-    return view_func(request, *args, **kwargs)
-           ^^^^^^^^^^^^^^^^^^^^^^^^^^^^^^^^^^^
-  File "C:\Users\Shyam Kalariya\Desktop\odoo_final\BorrowBit\venv\Lib\site-packages\django\views\generic\base.py", line 105, in view
-    return self.dispatch(request, *args, **kwargs)
-           ^^^^^^^^^^^^^^^^^^^^^^^^^^^^^^^^^^^^^^^
-  File "C:\Users\Shyam Kalariya\Desktop\odoo_final\BorrowBit\venv\Lib\site-packages\rest_framework\views.py", line 515, in dispatch
-    response = self.handle_exception(exc)
-               ^^^^^^^^^^^^^^^^^^^^^^^^^^
-  File "C:\Users\Shyam Kalariya\Desktop\odoo_final\BorrowBit\venv\Lib\site-packages\rest_framework\views.py", line 475, in handle_exception
-    self.raise_uncaught_exception(exc)
-  File "C:\Users\Shyam Kalariya\Desktop\odoo_final\BorrowBit\venv\Lib\site-packages\rest_framework\views.py", line 486, in raise_uncaught_exception
-    raise exc
-  File "C:\Users\Shyam Kalariya\Desktop\odoo_final\BorrowBit\venv\Lib\site-packages\rest_framework\views.py", line 512, in dispatch
-    response = handler(request, *args, **kwargs)
-               ^^^^^^^^^^^^^^^^^^^^^^^^^^^^^^^^^
-  File "C:\Users\Shyam Kalariya\Desktop\odoo_final\BorrowBit\borrowbit\user\views.py", line 64, in post
-    login_type = validated_data["login_type"]
-                 ~~~~~~~~~~~~~~^^^^^^^^^^^^^^
-KeyError: 'login_type'
-WARNING 2025-08-11 16:51:10,814 connection 14212 13768 No hostname was supplied. Reverting to default 'localhost'
-ERROR 2025-08-11 16:51:14,927 log 14212 13768 Internal Server Error: /api/v1/userforgot-password/
-Traceback (most recent call last):
-  File "C:\Users\Shyam Kalariya\Desktop\odoo_final\BorrowBit\venv\Lib\site-packages\kombu\utils\functional.py", line 32, in __call__
-    return self.__value__
-           ^^^^^^^^^^^^^^
-AttributeError: 'ChannelPromise' object has no attribute '__value__'. Did you mean: '__call__'?
->>>>>>> 04548a61
 
 During handling of the above exception, another exception occurred:
 
 Traceback (most recent call last):
-<<<<<<< HEAD
   File "D:\ODOO_FINAL_8_11_2_19\venv\Lib\site-packages\django\core\handlers\exception.py", line 55, in inner
     response = get_response(request)
   File "D:\ODOO_FINAL_8_11_2_19\venv\Lib\site-packages\django\core\handlers\base.py", line 197, in _get_response
@@ -343,142 +219,10 @@
   File "D:\ODOO_FINAL_8_11_2_19\venv\Lib\site-packages\django_redis\client\default.py", line 260, in get
     raise ConnectionInterrupted(connection=client) from e
 django_redis.exceptions.ConnectionInterrupted: Redis ConnectionError: Error 10061 connecting to 127.0.0.1:6379. No connection could be made because the target machine actively refused it.
-=======
-  File "C:\Users\Shyam Kalariya\Desktop\odoo_final\BorrowBit\venv\Lib\site-packages\kombu\connection.py", line 472, in _reraise_as_library_errors
-    yield
-  File "C:\Users\Shyam Kalariya\Desktop\odoo_final\BorrowBit\venv\Lib\site-packages\kombu\connection.py", line 459, in _ensure_connection
-    return retry_over_time(
-           ^^^^^^^^^^^^^^^^
-  File "C:\Users\Shyam Kalariya\Desktop\odoo_final\BorrowBit\venv\Lib\site-packages\kombu\utils\functional.py", line 318, in retry_over_time
-    return fun(*args, **kwargs)
-           ^^^^^^^^^^^^^^^^^^^^
-  File "C:\Users\Shyam Kalariya\Desktop\odoo_final\BorrowBit\venv\Lib\site-packages\kombu\connection.py", line 938, in _connection_factory
-    self._connection = self._establish_connection()
-                       ^^^^^^^^^^^^^^^^^^^^^^^^^^^^
-  File "C:\Users\Shyam Kalariya\Desktop\odoo_final\BorrowBit\venv\Lib\site-packages\kombu\connection.py", line 860, in _establish_connection
-    conn = self.transport.establish_connection()
-           ^^^^^^^^^^^^^^^^^^^^^^^^^^^^^^^^^^^^^
-  File "C:\Users\Shyam Kalariya\Desktop\odoo_final\BorrowBit\venv\Lib\site-packages\kombu\transport\pyamqp.py", line 203, in establish_connection
-    conn.connect()
-  File "C:\Users\Shyam Kalariya\Desktop\odoo_final\BorrowBit\venv\Lib\site-packages\amqp\connection.py", line 324, in connect
-    self.transport.connect()
-  File "C:\Users\Shyam Kalariya\Desktop\odoo_final\BorrowBit\venv\Lib\site-packages\amqp\transport.py", line 132, in connect
-    self._connect(self.host, self.port, self.connect_timeout)
-  File "C:\Users\Shyam Kalariya\Desktop\odoo_final\BorrowBit\venv\Lib\site-packages\amqp\transport.py", line 187, in _connect
-    self.sock.connect(sa)
-ConnectionRefusedError: [WinError 10061] No connection could be made because the target machine actively refused it
-
-The above exception was the direct cause of the following exception:
-
-Traceback (most recent call last):
-  File "C:\Users\Shyam Kalariya\Desktop\odoo_final\BorrowBit\venv\Lib\site-packages\django\core\handlers\exception.py", line 55, in inner
-    response = get_response(request)
-               ^^^^^^^^^^^^^^^^^^^^^
-  File "C:\Users\Shyam Kalariya\Desktop\odoo_final\BorrowBit\venv\Lib\site-packages\django\core\handlers\base.py", line 197, in _get_response
-    response = wrapped_callback(request, *callback_args, **callback_kwargs)
-               ^^^^^^^^^^^^^^^^^^^^^^^^^^^^^^^^^^^^^^^^^^^^^^^^^^^^^^^^^^^^
-  File "C:\Users\Shyam Kalariya\Desktop\odoo_final\BorrowBit\venv\Lib\site-packages\django\views\decorators\csrf.py", line 65, in _view_wrapper
-    return view_func(request, *args, **kwargs)
-           ^^^^^^^^^^^^^^^^^^^^^^^^^^^^^^^^^^^
-  File "C:\Users\Shyam Kalariya\Desktop\odoo_final\BorrowBit\venv\Lib\site-packages\django\views\generic\base.py", line 105, in view
-    return self.dispatch(request, *args, **kwargs)
-           ^^^^^^^^^^^^^^^^^^^^^^^^^^^^^^^^^^^^^^^
-  File "C:\Users\Shyam Kalariya\Desktop\odoo_final\BorrowBit\venv\Lib\site-packages\rest_framework\views.py", line 515, in dispatch
-    response = self.handle_exception(exc)
-               ^^^^^^^^^^^^^^^^^^^^^^^^^^
-  File "C:\Users\Shyam Kalariya\Desktop\odoo_final\BorrowBit\venv\Lib\site-packages\rest_framework\views.py", line 475, in handle_exception
-    self.raise_uncaught_exception(exc)
-  File "C:\Users\Shyam Kalariya\Desktop\odoo_final\BorrowBit\venv\Lib\site-packages\rest_framework\views.py", line 486, in raise_uncaught_exception
-    raise exc
-  File "C:\Users\Shyam Kalariya\Desktop\odoo_final\BorrowBit\venv\Lib\site-packages\rest_framework\views.py", line 512, in dispatch
-    response = handler(request, *args, **kwargs)
-               ^^^^^^^^^^^^^^^^^^^^^^^^^^^^^^^^^
-  File "C:\Users\Shyam Kalariya\Desktop\odoo_final\BorrowBit\borrowbit\user\views.py", line 102, in post
-    send_otp_notification.delay(user.email, user.phone_number, otp_code)
-  File "C:\Users\Shyam Kalariya\Desktop\odoo_final\BorrowBit\venv\Lib\site-packages\celery\app\task.py", line 444, in delay
-    return self.apply_async(args, kwargs)
-           ^^^^^^^^^^^^^^^^^^^^^^^^^^^^^^
-  File "C:\Users\Shyam Kalariya\Desktop\odoo_final\BorrowBit\venv\Lib\site-packages\celery\app\task.py", line 594, in apply_async
-    return app.send_task(
-           ^^^^^^^^^^^^^^
-  File "C:\Users\Shyam Kalariya\Desktop\odoo_final\BorrowBit\venv\Lib\site-packages\celery\app\base.py", line 798, in send_task
-    amqp.send_task_message(P, name, message, **options)
-  File "C:\Users\Shyam Kalariya\Desktop\odoo_final\BorrowBit\venv\Lib\site-packages\celery\app\amqp.py", line 517, in send_task_message
-    ret = producer.publish(
-          ^^^^^^^^^^^^^^^^^
-  File "C:\Users\Shyam Kalariya\Desktop\odoo_final\BorrowBit\venv\Lib\site-packages\kombu\messaging.py", line 190, in publish
-    return _publish(
-           ^^^^^^^^^
-  File "C:\Users\Shyam Kalariya\Desktop\odoo_final\BorrowBit\venv\Lib\site-packages\kombu\connection.py", line 556, in _ensured
-    return fun(*args, **kwargs)
-           ^^^^^^^^^^^^^^^^^^^^
-  File "C:\Users\Shyam Kalariya\Desktop\odoo_final\BorrowBit\venv\Lib\site-packages\kombu\messaging.py", line 200, in _publish
-    channel = self.channel
-              ^^^^^^^^^^^^
-  File "C:\Users\Shyam Kalariya\Desktop\odoo_final\BorrowBit\venv\Lib\site-packages\kombu\messaging.py", line 224, in _get_channel
-    channel = self._channel = channel()
-                              ^^^^^^^^^
-  File "C:\Users\Shyam Kalariya\Desktop\odoo_final\BorrowBit\venv\Lib\site-packages\kombu\utils\functional.py", line 34, in __call__
-    value = self.__value__ = self.__contract__()
-                             ^^^^^^^^^^^^^^^^^^^
-  File "C:\Users\Shyam Kalariya\Desktop\odoo_final\BorrowBit\venv\Lib\site-packages\kombu\messaging.py", line 240, in <lambda>
-    channel = ChannelPromise(lambda: connection.default_channel)
-                                     ^^^^^^^^^^^^^^^^^^^^^^^^^^
-  File "C:\Users\Shyam Kalariya\Desktop\odoo_final\BorrowBit\venv\Lib\site-packages\kombu\connection.py", line 957, in default_channel
-    self._ensure_connection(**conn_opts)
-  File "C:\Users\Shyam Kalariya\Desktop\odoo_final\BorrowBit\venv\Lib\site-packages\kombu\connection.py", line 458, in _ensure_connection
-    with ctx():
-  File "C:\Users\Shyam Kalariya\AppData\Local\Programs\Python\Python312\Lib\contextlib.py", line 158, in __exit__
-    self.gen.throw(value)
-  File "C:\Users\Shyam Kalariya\Desktop\odoo_final\BorrowBit\venv\Lib\site-packages\kombu\connection.py", line 476, in _reraise_as_library_errors
-    raise ConnectionError(str(exc)) from exc
-kombu.exceptions.OperationalError: [WinError 10061] No connection could be made because the target machine actively refused it
-WARNING 2025-08-11 16:51:15,057 log 14212 13768 Bad Request: /api/v1/userforgot-password/
-ERROR 2025-08-11 16:51:16,295 log 14212 13768 Internal Server Error: /api/v1/userlogin/
-Traceback (most recent call last):
-  File "C:\Users\Shyam Kalariya\Desktop\odoo_final\BorrowBit\venv\Lib\site-packages\django\core\handlers\exception.py", line 55, in inner
-    response = get_response(request)
-               ^^^^^^^^^^^^^^^^^^^^^
-  File "C:\Users\Shyam Kalariya\Desktop\odoo_final\BorrowBit\venv\Lib\site-packages\django\core\handlers\base.py", line 197, in _get_response
-    response = wrapped_callback(request, *callback_args, **callback_kwargs)
-               ^^^^^^^^^^^^^^^^^^^^^^^^^^^^^^^^^^^^^^^^^^^^^^^^^^^^^^^^^^^^
-  File "C:\Users\Shyam Kalariya\Desktop\odoo_final\BorrowBit\venv\Lib\site-packages\django\views\decorators\csrf.py", line 65, in _view_wrapper
-    return view_func(request, *args, **kwargs)
-           ^^^^^^^^^^^^^^^^^^^^^^^^^^^^^^^^^^^
-  File "C:\Users\Shyam Kalariya\Desktop\odoo_final\BorrowBit\venv\Lib\site-packages\django\views\generic\base.py", line 105, in view
-    return self.dispatch(request, *args, **kwargs)
-           ^^^^^^^^^^^^^^^^^^^^^^^^^^^^^^^^^^^^^^^
-  File "C:\Users\Shyam Kalariya\Desktop\odoo_final\BorrowBit\venv\Lib\site-packages\rest_framework\views.py", line 515, in dispatch
-    response = self.handle_exception(exc)
-               ^^^^^^^^^^^^^^^^^^^^^^^^^^
-  File "C:\Users\Shyam Kalariya\Desktop\odoo_final\BorrowBit\venv\Lib\site-packages\rest_framework\views.py", line 475, in handle_exception
-    self.raise_uncaught_exception(exc)
-  File "C:\Users\Shyam Kalariya\Desktop\odoo_final\BorrowBit\venv\Lib\site-packages\rest_framework\views.py", line 486, in raise_uncaught_exception
-    raise exc
-  File "C:\Users\Shyam Kalariya\Desktop\odoo_final\BorrowBit\venv\Lib\site-packages\rest_framework\views.py", line 512, in dispatch
-    response = handler(request, *args, **kwargs)
-               ^^^^^^^^^^^^^^^^^^^^^^^^^^^^^^^^^
-  File "C:\Users\Shyam Kalariya\Desktop\odoo_final\BorrowBit\borrowbit\user\views.py", line 64, in post
-    login_type = validated_data["login_type"]
-                 ~~~~~~~~~~~~~~^^^^^^^^^^^^^^
-KeyError: 'login_type'
-WARNING 2025-08-11 16:51:16,921 log 14212 13768 Bad Request: /api/v1/userlogin/
-WARNING 2025-08-11 16:51:17,527 log 14212 13768 Bad Request: /api/v1/userverify-otp/
-WARNING 2025-08-11 16:51:18,152 log 14212 13768 Bad Request: /api/v1/userverify-otp/
-WARNING 2025-08-11 16:51:19,379 log 14212 13768 Bad Request: /api/v1/userregister/
-WARNING 2025-08-11 16:51:20,047 log 14212 13768 Bad Request: /api/v1/userregister/
-ERROR 2025-08-11 16:51:24,748 log 14212 13768 Internal Server Error: /api/v1/userregister/
-Traceback (most recent call last):
-  File "C:\Users\Shyam Kalariya\Desktop\odoo_final\BorrowBit\venv\Lib\site-packages\kombu\utils\functional.py", line 32, in __call__
-    return self.__value__
-           ^^^^^^^^^^^^^^
-AttributeError: 'ChannelPromise' object has no attribute '__value__'. Did you mean: '__call__'?
->>>>>>> 04548a61
 
 During handling of the above exception, another exception occurred:
 
 Traceback (most recent call last):
-<<<<<<< HEAD
   File "D:\ODOO_FINAL_8_11_2_19\venv\Lib\site-packages\django\core\handlers\exception.py", line 55, in inner
     response = get_response(request)
   File "D:\ODOO_FINAL_8_11_2_19\venv\Lib\site-packages\django\core\handlers\base.py", line 197, in _get_response
@@ -550,164 +294,10 @@
     return super().execute(query, params)
            ~~~~~~~~~~~~~~~^^^^^^^^^^^^^^^
 sqlite3.OperationalError: table user_user has no column named prefix
-=======
-  File "C:\Users\Shyam Kalariya\Desktop\odoo_final\BorrowBit\venv\Lib\site-packages\kombu\connection.py", line 472, in _reraise_as_library_errors
-    yield
-  File "C:\Users\Shyam Kalariya\Desktop\odoo_final\BorrowBit\venv\Lib\site-packages\kombu\connection.py", line 459, in _ensure_connection
-    return retry_over_time(
-           ^^^^^^^^^^^^^^^^
-  File "C:\Users\Shyam Kalariya\Desktop\odoo_final\BorrowBit\venv\Lib\site-packages\kombu\utils\functional.py", line 318, in retry_over_time
-    return fun(*args, **kwargs)
-           ^^^^^^^^^^^^^^^^^^^^
-  File "C:\Users\Shyam Kalariya\Desktop\odoo_final\BorrowBit\venv\Lib\site-packages\kombu\connection.py", line 938, in _connection_factory
-    self._connection = self._establish_connection()
-                       ^^^^^^^^^^^^^^^^^^^^^^^^^^^^
-  File "C:\Users\Shyam Kalariya\Desktop\odoo_final\BorrowBit\venv\Lib\site-packages\kombu\connection.py", line 860, in _establish_connection
-    conn = self.transport.establish_connection()
-           ^^^^^^^^^^^^^^^^^^^^^^^^^^^^^^^^^^^^^
-  File "C:\Users\Shyam Kalariya\Desktop\odoo_final\BorrowBit\venv\Lib\site-packages\kombu\transport\pyamqp.py", line 203, in establish_connection
-    conn.connect()
-  File "C:\Users\Shyam Kalariya\Desktop\odoo_final\BorrowBit\venv\Lib\site-packages\amqp\connection.py", line 324, in connect
-    self.transport.connect()
-  File "C:\Users\Shyam Kalariya\Desktop\odoo_final\BorrowBit\venv\Lib\site-packages\amqp\transport.py", line 132, in connect
-    self._connect(self.host, self.port, self.connect_timeout)
-  File "C:\Users\Shyam Kalariya\Desktop\odoo_final\BorrowBit\venv\Lib\site-packages\amqp\transport.py", line 187, in _connect
-    self.sock.connect(sa)
-ConnectionRefusedError: [WinError 10061] No connection could be made because the target machine actively refused it
 
 The above exception was the direct cause of the following exception:
 
 Traceback (most recent call last):
-  File "C:\Users\Shyam Kalariya\Desktop\odoo_final\BorrowBit\venv\Lib\site-packages\django\core\handlers\exception.py", line 55, in inner
-    response = get_response(request)
-               ^^^^^^^^^^^^^^^^^^^^^
-  File "C:\Users\Shyam Kalariya\Desktop\odoo_final\BorrowBit\venv\Lib\site-packages\django\core\handlers\base.py", line 197, in _get_response
-    response = wrapped_callback(request, *callback_args, **callback_kwargs)
-               ^^^^^^^^^^^^^^^^^^^^^^^^^^^^^^^^^^^^^^^^^^^^^^^^^^^^^^^^^^^^
-  File "C:\Users\Shyam Kalariya\Desktop\odoo_final\BorrowBit\venv\Lib\site-packages\django\views\decorators\csrf.py", line 65, in _view_wrapper
-    return view_func(request, *args, **kwargs)
-           ^^^^^^^^^^^^^^^^^^^^^^^^^^^^^^^^^^^
-  File "C:\Users\Shyam Kalariya\Desktop\odoo_final\BorrowBit\venv\Lib\site-packages\django\views\generic\base.py", line 105, in view
-    return self.dispatch(request, *args, **kwargs)
-           ^^^^^^^^^^^^^^^^^^^^^^^^^^^^^^^^^^^^^^^
-  File "C:\Users\Shyam Kalariya\Desktop\odoo_final\BorrowBit\venv\Lib\site-packages\rest_framework\views.py", line 515, in dispatch
-    response = self.handle_exception(exc)
-               ^^^^^^^^^^^^^^^^^^^^^^^^^^
-  File "C:\Users\Shyam Kalariya\Desktop\odoo_final\BorrowBit\venv\Lib\site-packages\rest_framework\views.py", line 475, in handle_exception
-    self.raise_uncaught_exception(exc)
-  File "C:\Users\Shyam Kalariya\Desktop\odoo_final\BorrowBit\venv\Lib\site-packages\rest_framework\views.py", line 486, in raise_uncaught_exception
-    raise exc
-  File "C:\Users\Shyam Kalariya\Desktop\odoo_final\BorrowBit\venv\Lib\site-packages\rest_framework\views.py", line 512, in dispatch
-    response = handler(request, *args, **kwargs)
-               ^^^^^^^^^^^^^^^^^^^^^^^^^^^^^^^^^
-  File "C:\Users\Shyam Kalariya\Desktop\odoo_final\BorrowBit\borrowbit\user\views.py", line 47, in post
-    send_otp_notification.delay(user.email, user.phone_number, otp_code)
-  File "C:\Users\Shyam Kalariya\Desktop\odoo_final\BorrowBit\venv\Lib\site-packages\celery\app\task.py", line 444, in delay
-    return self.apply_async(args, kwargs)
-           ^^^^^^^^^^^^^^^^^^^^^^^^^^^^^^
-  File "C:\Users\Shyam Kalariya\Desktop\odoo_final\BorrowBit\venv\Lib\site-packages\celery\app\task.py", line 594, in apply_async
-    return app.send_task(
-           ^^^^^^^^^^^^^^
-  File "C:\Users\Shyam Kalariya\Desktop\odoo_final\BorrowBit\venv\Lib\site-packages\celery\app\base.py", line 798, in send_task
-    amqp.send_task_message(P, name, message, **options)
-  File "C:\Users\Shyam Kalariya\Desktop\odoo_final\BorrowBit\venv\Lib\site-packages\celery\app\amqp.py", line 517, in send_task_message
-    ret = producer.publish(
-          ^^^^^^^^^^^^^^^^^
-  File "C:\Users\Shyam Kalariya\Desktop\odoo_final\BorrowBit\venv\Lib\site-packages\kombu\messaging.py", line 190, in publish
-    return _publish(
-           ^^^^^^^^^
-  File "C:\Users\Shyam Kalariya\Desktop\odoo_final\BorrowBit\venv\Lib\site-packages\kombu\connection.py", line 556, in _ensured
-    return fun(*args, **kwargs)
-           ^^^^^^^^^^^^^^^^^^^^
-  File "C:\Users\Shyam Kalariya\Desktop\odoo_final\BorrowBit\venv\Lib\site-packages\kombu\messaging.py", line 200, in _publish
-    channel = self.channel
-              ^^^^^^^^^^^^
-  File "C:\Users\Shyam Kalariya\Desktop\odoo_final\BorrowBit\venv\Lib\site-packages\kombu\messaging.py", line 224, in _get_channel
-    channel = self._channel = channel()
-                              ^^^^^^^^^
-  File "C:\Users\Shyam Kalariya\Desktop\odoo_final\BorrowBit\venv\Lib\site-packages\kombu\utils\functional.py", line 34, in __call__
-    value = self.__value__ = self.__contract__()
-                             ^^^^^^^^^^^^^^^^^^^
-  File "C:\Users\Shyam Kalariya\Desktop\odoo_final\BorrowBit\venv\Lib\site-packages\kombu\messaging.py", line 240, in <lambda>
-    channel = ChannelPromise(lambda: connection.default_channel)
-                                     ^^^^^^^^^^^^^^^^^^^^^^^^^^
-  File "C:\Users\Shyam Kalariya\Desktop\odoo_final\BorrowBit\venv\Lib\site-packages\kombu\connection.py", line 957, in default_channel
-    self._ensure_connection(**conn_opts)
-  File "C:\Users\Shyam Kalariya\Desktop\odoo_final\BorrowBit\venv\Lib\site-packages\kombu\connection.py", line 458, in _ensure_connection
-    with ctx():
-  File "C:\Users\Shyam Kalariya\AppData\Local\Programs\Python\Python312\Lib\contextlib.py", line 158, in __exit__
-    self.gen.throw(value)
-  File "C:\Users\Shyam Kalariya\Desktop\odoo_final\BorrowBit\venv\Lib\site-packages\kombu\connection.py", line 476, in _reraise_as_library_errors
-    raise ConnectionError(str(exc)) from exc
-kombu.exceptions.OperationalError: [WinError 10061] No connection could be made because the target machine actively refused it
-ERROR 2025-08-11 17:03:03,128 log 2356 8604 Internal Server Error: /api/v1/userlogin/
-Traceback (most recent call last):
-  File "C:\Users\Shyam Kalariya\Desktop\odoo_final\BorrowBit\venv\Lib\site-packages\django\core\handlers\exception.py", line 55, in inner
-    response = get_response(request)
-               ^^^^^^^^^^^^^^^^^^^^^
-  File "C:\Users\Shyam Kalariya\Desktop\odoo_final\BorrowBit\venv\Lib\site-packages\django\core\handlers\base.py", line 197, in _get_response
-    response = wrapped_callback(request, *callback_args, **callback_kwargs)
-               ^^^^^^^^^^^^^^^^^^^^^^^^^^^^^^^^^^^^^^^^^^^^^^^^^^^^^^^^^^^^
-  File "C:\Users\Shyam Kalariya\Desktop\odoo_final\BorrowBit\venv\Lib\site-packages\django\views\decorators\csrf.py", line 65, in _view_wrapper
-    return view_func(request, *args, **kwargs)
-           ^^^^^^^^^^^^^^^^^^^^^^^^^^^^^^^^^^^
-  File "C:\Users\Shyam Kalariya\Desktop\odoo_final\BorrowBit\venv\Lib\site-packages\django\views\generic\base.py", line 105, in view
-    return self.dispatch(request, *args, **kwargs)
-           ^^^^^^^^^^^^^^^^^^^^^^^^^^^^^^^^^^^^^^^
-  File "C:\Users\Shyam Kalariya\Desktop\odoo_final\BorrowBit\venv\Lib\site-packages\rest_framework\views.py", line 515, in dispatch
-    response = self.handle_exception(exc)
-               ^^^^^^^^^^^^^^^^^^^^^^^^^^
-  File "C:\Users\Shyam Kalariya\Desktop\odoo_final\BorrowBit\venv\Lib\site-packages\rest_framework\views.py", line 475, in handle_exception
-    self.raise_uncaught_exception(exc)
-  File "C:\Users\Shyam Kalariya\Desktop\odoo_final\BorrowBit\venv\Lib\site-packages\rest_framework\views.py", line 486, in raise_uncaught_exception
-    raise exc
-  File "C:\Users\Shyam Kalariya\Desktop\odoo_final\BorrowBit\venv\Lib\site-packages\rest_framework\views.py", line 512, in dispatch
-    response = handler(request, *args, **kwargs)
-               ^^^^^^^^^^^^^^^^^^^^^^^^^^^^^^^^^
-  File "C:\Users\Shyam Kalariya\Desktop\odoo_final\BorrowBit\borrowbit\user\views.py", line 64, in post
-    login_type = validated_data["login_type"]
-                 ~~~~~~~~~~~~~~^^^^^^^^^^^^^^
-KeyError: 'login_type'
-WARNING 2025-08-11 17:03:04,020 connection 2356 8604 No hostname was supplied. Reverting to default 'localhost'
-ERROR 2025-08-11 17:03:08,135 log 2356 8604 Internal Server Error: /api/v1/userforgot-password/
-Traceback (most recent call last):
-  File "C:\Users\Shyam Kalariya\Desktop\odoo_final\BorrowBit\venv\Lib\site-packages\kombu\utils\functional.py", line 32, in __call__
-    return self.__value__
-           ^^^^^^^^^^^^^^
-AttributeError: 'ChannelPromise' object has no attribute '__value__'. Did you mean: '__call__'?
-
-During handling of the above exception, another exception occurred:
-
-Traceback (most recent call last):
-  File "C:\Users\Shyam Kalariya\Desktop\odoo_final\BorrowBit\venv\Lib\site-packages\kombu\connection.py", line 472, in _reraise_as_library_errors
-    yield
-  File "C:\Users\Shyam Kalariya\Desktop\odoo_final\BorrowBit\venv\Lib\site-packages\kombu\connection.py", line 459, in _ensure_connection
-    return retry_over_time(
-           ^^^^^^^^^^^^^^^^
-  File "C:\Users\Shyam Kalariya\Desktop\odoo_final\BorrowBit\venv\Lib\site-packages\kombu\utils\functional.py", line 318, in retry_over_time
-    return fun(*args, **kwargs)
-           ^^^^^^^^^^^^^^^^^^^^
-  File "C:\Users\Shyam Kalariya\Desktop\odoo_final\BorrowBit\venv\Lib\site-packages\kombu\connection.py", line 938, in _connection_factory
-    self._connection = self._establish_connection()
-                       ^^^^^^^^^^^^^^^^^^^^^^^^^^^^
-  File "C:\Users\Shyam Kalariya\Desktop\odoo_final\BorrowBit\venv\Lib\site-packages\kombu\connection.py", line 860, in _establish_connection
-    conn = self.transport.establish_connection()
-           ^^^^^^^^^^^^^^^^^^^^^^^^^^^^^^^^^^^^^
-  File "C:\Users\Shyam Kalariya\Desktop\odoo_final\BorrowBit\venv\Lib\site-packages\kombu\transport\pyamqp.py", line 203, in establish_connection
-    conn.connect()
-  File "C:\Users\Shyam Kalariya\Desktop\odoo_final\BorrowBit\venv\Lib\site-packages\amqp\connection.py", line 324, in connect
-    self.transport.connect()
-  File "C:\Users\Shyam Kalariya\Desktop\odoo_final\BorrowBit\venv\Lib\site-packages\amqp\transport.py", line 132, in connect
-    self._connect(self.host, self.port, self.connect_timeout)
-  File "C:\Users\Shyam Kalariya\Desktop\odoo_final\BorrowBit\venv\Lib\site-packages\amqp\transport.py", line 187, in _connect
-    self.sock.connect(sa)
-ConnectionRefusedError: [WinError 10061] No connection could be made because the target machine actively refused it
->>>>>>> 04548a61
-
-The above exception was the direct cause of the following exception:
-
-Traceback (most recent call last):
-<<<<<<< HEAD
   File "D:\ODOO_FINAL_8_11_2_19\venv\Lib\site-packages\django\core\handlers\exception.py", line 55, in inner
     response = get_response(request)
   File "D:\ODOO_FINAL_8_11_2_19\venv\Lib\site-packages\django\core\handlers\base.py", line 197, in _get_response
@@ -816,142 +406,10 @@
     return super().execute(query, params)
            ~~~~~~~~~~~~~~~^^^^^^^^^^^^^^^
 sqlite3.OperationalError: table user_user has no column named prefix
-=======
-  File "C:\Users\Shyam Kalariya\Desktop\odoo_final\BorrowBit\venv\Lib\site-packages\django\core\handlers\exception.py", line 55, in inner
-    response = get_response(request)
-               ^^^^^^^^^^^^^^^^^^^^^
-  File "C:\Users\Shyam Kalariya\Desktop\odoo_final\BorrowBit\venv\Lib\site-packages\django\core\handlers\base.py", line 197, in _get_response
-    response = wrapped_callback(request, *callback_args, **callback_kwargs)
-               ^^^^^^^^^^^^^^^^^^^^^^^^^^^^^^^^^^^^^^^^^^^^^^^^^^^^^^^^^^^^
-  File "C:\Users\Shyam Kalariya\Desktop\odoo_final\BorrowBit\venv\Lib\site-packages\django\views\decorators\csrf.py", line 65, in _view_wrapper
-    return view_func(request, *args, **kwargs)
-           ^^^^^^^^^^^^^^^^^^^^^^^^^^^^^^^^^^^
-  File "C:\Users\Shyam Kalariya\Desktop\odoo_final\BorrowBit\venv\Lib\site-packages\django\views\generic\base.py", line 105, in view
-    return self.dispatch(request, *args, **kwargs)
-           ^^^^^^^^^^^^^^^^^^^^^^^^^^^^^^^^^^^^^^^
-  File "C:\Users\Shyam Kalariya\Desktop\odoo_final\BorrowBit\venv\Lib\site-packages\rest_framework\views.py", line 515, in dispatch
-    response = self.handle_exception(exc)
-               ^^^^^^^^^^^^^^^^^^^^^^^^^^
-  File "C:\Users\Shyam Kalariya\Desktop\odoo_final\BorrowBit\venv\Lib\site-packages\rest_framework\views.py", line 475, in handle_exception
-    self.raise_uncaught_exception(exc)
-  File "C:\Users\Shyam Kalariya\Desktop\odoo_final\BorrowBit\venv\Lib\site-packages\rest_framework\views.py", line 486, in raise_uncaught_exception
-    raise exc
-  File "C:\Users\Shyam Kalariya\Desktop\odoo_final\BorrowBit\venv\Lib\site-packages\rest_framework\views.py", line 512, in dispatch
-    response = handler(request, *args, **kwargs)
-               ^^^^^^^^^^^^^^^^^^^^^^^^^^^^^^^^^
-  File "C:\Users\Shyam Kalariya\Desktop\odoo_final\BorrowBit\borrowbit\user\views.py", line 102, in post
-    send_otp_notification.delay(user.email, user.phone_number, otp_code)
-  File "C:\Users\Shyam Kalariya\Desktop\odoo_final\BorrowBit\venv\Lib\site-packages\celery\app\task.py", line 444, in delay
-    return self.apply_async(args, kwargs)
-           ^^^^^^^^^^^^^^^^^^^^^^^^^^^^^^
-  File "C:\Users\Shyam Kalariya\Desktop\odoo_final\BorrowBit\venv\Lib\site-packages\celery\app\task.py", line 594, in apply_async
-    return app.send_task(
-           ^^^^^^^^^^^^^^
-  File "C:\Users\Shyam Kalariya\Desktop\odoo_final\BorrowBit\venv\Lib\site-packages\celery\app\base.py", line 798, in send_task
-    amqp.send_task_message(P, name, message, **options)
-  File "C:\Users\Shyam Kalariya\Desktop\odoo_final\BorrowBit\venv\Lib\site-packages\celery\app\amqp.py", line 517, in send_task_message
-    ret = producer.publish(
-          ^^^^^^^^^^^^^^^^^
-  File "C:\Users\Shyam Kalariya\Desktop\odoo_final\BorrowBit\venv\Lib\site-packages\kombu\messaging.py", line 190, in publish
-    return _publish(
-           ^^^^^^^^^
-  File "C:\Users\Shyam Kalariya\Desktop\odoo_final\BorrowBit\venv\Lib\site-packages\kombu\connection.py", line 556, in _ensured
-    return fun(*args, **kwargs)
-           ^^^^^^^^^^^^^^^^^^^^
-  File "C:\Users\Shyam Kalariya\Desktop\odoo_final\BorrowBit\venv\Lib\site-packages\kombu\messaging.py", line 200, in _publish
-    channel = self.channel
-              ^^^^^^^^^^^^
-  File "C:\Users\Shyam Kalariya\Desktop\odoo_final\BorrowBit\venv\Lib\site-packages\kombu\messaging.py", line 224, in _get_channel
-    channel = self._channel = channel()
-                              ^^^^^^^^^
-  File "C:\Users\Shyam Kalariya\Desktop\odoo_final\BorrowBit\venv\Lib\site-packages\kombu\utils\functional.py", line 34, in __call__
-    value = self.__value__ = self.__contract__()
-                             ^^^^^^^^^^^^^^^^^^^
-  File "C:\Users\Shyam Kalariya\Desktop\odoo_final\BorrowBit\venv\Lib\site-packages\kombu\messaging.py", line 240, in <lambda>
-    channel = ChannelPromise(lambda: connection.default_channel)
-                                     ^^^^^^^^^^^^^^^^^^^^^^^^^^
-  File "C:\Users\Shyam Kalariya\Desktop\odoo_final\BorrowBit\venv\Lib\site-packages\kombu\connection.py", line 957, in default_channel
-    self._ensure_connection(**conn_opts)
-  File "C:\Users\Shyam Kalariya\Desktop\odoo_final\BorrowBit\venv\Lib\site-packages\kombu\connection.py", line 458, in _ensure_connection
-    with ctx():
-  File "C:\Users\Shyam Kalariya\AppData\Local\Programs\Python\Python312\Lib\contextlib.py", line 158, in __exit__
-    self.gen.throw(value)
-  File "C:\Users\Shyam Kalariya\Desktop\odoo_final\BorrowBit\venv\Lib\site-packages\kombu\connection.py", line 476, in _reraise_as_library_errors
-    raise ConnectionError(str(exc)) from exc
-kombu.exceptions.OperationalError: [WinError 10061] No connection could be made because the target machine actively refused it
-WARNING 2025-08-11 17:03:08,193 log 2356 8604 Bad Request: /api/v1/userforgot-password/
-ERROR 2025-08-11 17:03:09,560 log 2356 8604 Internal Server Error: /api/v1/userlogin/
-Traceback (most recent call last):
-  File "C:\Users\Shyam Kalariya\Desktop\odoo_final\BorrowBit\venv\Lib\site-packages\django\core\handlers\exception.py", line 55, in inner
-    response = get_response(request)
-               ^^^^^^^^^^^^^^^^^^^^^
-  File "C:\Users\Shyam Kalariya\Desktop\odoo_final\BorrowBit\venv\Lib\site-packages\django\core\handlers\base.py", line 197, in _get_response
-    response = wrapped_callback(request, *callback_args, **callback_kwargs)
-               ^^^^^^^^^^^^^^^^^^^^^^^^^^^^^^^^^^^^^^^^^^^^^^^^^^^^^^^^^^^^
-  File "C:\Users\Shyam Kalariya\Desktop\odoo_final\BorrowBit\venv\Lib\site-packages\django\views\decorators\csrf.py", line 65, in _view_wrapper
-    return view_func(request, *args, **kwargs)
-           ^^^^^^^^^^^^^^^^^^^^^^^^^^^^^^^^^^^
-  File "C:\Users\Shyam Kalariya\Desktop\odoo_final\BorrowBit\venv\Lib\site-packages\django\views\generic\base.py", line 105, in view
-    return self.dispatch(request, *args, **kwargs)
-           ^^^^^^^^^^^^^^^^^^^^^^^^^^^^^^^^^^^^^^^
-  File "C:\Users\Shyam Kalariya\Desktop\odoo_final\BorrowBit\venv\Lib\site-packages\rest_framework\views.py", line 515, in dispatch
-    response = self.handle_exception(exc)
-               ^^^^^^^^^^^^^^^^^^^^^^^^^^
-  File "C:\Users\Shyam Kalariya\Desktop\odoo_final\BorrowBit\venv\Lib\site-packages\rest_framework\views.py", line 475, in handle_exception
-    self.raise_uncaught_exception(exc)
-  File "C:\Users\Shyam Kalariya\Desktop\odoo_final\BorrowBit\venv\Lib\site-packages\rest_framework\views.py", line 486, in raise_uncaught_exception
-    raise exc
-  File "C:\Users\Shyam Kalariya\Desktop\odoo_final\BorrowBit\venv\Lib\site-packages\rest_framework\views.py", line 512, in dispatch
-    response = handler(request, *args, **kwargs)
-               ^^^^^^^^^^^^^^^^^^^^^^^^^^^^^^^^^
-  File "C:\Users\Shyam Kalariya\Desktop\odoo_final\BorrowBit\borrowbit\user\views.py", line 64, in post
-    login_type = validated_data["login_type"]
-                 ~~~~~~~~~~~~~~^^^^^^^^^^^^^^
-KeyError: 'login_type'
-WARNING 2025-08-11 17:03:10,189 log 2356 8604 Bad Request: /api/v1/userlogin/
-WARNING 2025-08-11 17:03:10,952 log 2356 8604 Bad Request: /api/v1/userverify-otp/
-WARNING 2025-08-11 17:03:11,654 log 2356 8604 Bad Request: /api/v1/userverify-otp/
-WARNING 2025-08-11 17:03:13,059 log 2356 8604 Bad Request: /api/v1/userregister/
-WARNING 2025-08-11 17:03:13,735 log 2356 8604 Bad Request: /api/v1/userregister/
-ERROR 2025-08-11 17:03:18,420 log 2356 8604 Internal Server Error: /api/v1/userregister/
-Traceback (most recent call last):
-  File "C:\Users\Shyam Kalariya\Desktop\odoo_final\BorrowBit\venv\Lib\site-packages\kombu\utils\functional.py", line 32, in __call__
-    return self.__value__
-           ^^^^^^^^^^^^^^
-AttributeError: 'ChannelPromise' object has no attribute '__value__'. Did you mean: '__call__'?
-
-During handling of the above exception, another exception occurred:
-
-Traceback (most recent call last):
-  File "C:\Users\Shyam Kalariya\Desktop\odoo_final\BorrowBit\venv\Lib\site-packages\kombu\connection.py", line 472, in _reraise_as_library_errors
-    yield
-  File "C:\Users\Shyam Kalariya\Desktop\odoo_final\BorrowBit\venv\Lib\site-packages\kombu\connection.py", line 459, in _ensure_connection
-    return retry_over_time(
-           ^^^^^^^^^^^^^^^^
-  File "C:\Users\Shyam Kalariya\Desktop\odoo_final\BorrowBit\venv\Lib\site-packages\kombu\utils\functional.py", line 318, in retry_over_time
-    return fun(*args, **kwargs)
-           ^^^^^^^^^^^^^^^^^^^^
-  File "C:\Users\Shyam Kalariya\Desktop\odoo_final\BorrowBit\venv\Lib\site-packages\kombu\connection.py", line 938, in _connection_factory
-    self._connection = self._establish_connection()
-                       ^^^^^^^^^^^^^^^^^^^^^^^^^^^^
-  File "C:\Users\Shyam Kalariya\Desktop\odoo_final\BorrowBit\venv\Lib\site-packages\kombu\connection.py", line 860, in _establish_connection
-    conn = self.transport.establish_connection()
-           ^^^^^^^^^^^^^^^^^^^^^^^^^^^^^^^^^^^^^
-  File "C:\Users\Shyam Kalariya\Desktop\odoo_final\BorrowBit\venv\Lib\site-packages\kombu\transport\pyamqp.py", line 203, in establish_connection
-    conn.connect()
-  File "C:\Users\Shyam Kalariya\Desktop\odoo_final\BorrowBit\venv\Lib\site-packages\amqp\connection.py", line 324, in connect
-    self.transport.connect()
-  File "C:\Users\Shyam Kalariya\Desktop\odoo_final\BorrowBit\venv\Lib\site-packages\amqp\transport.py", line 132, in connect
-    self._connect(self.host, self.port, self.connect_timeout)
-  File "C:\Users\Shyam Kalariya\Desktop\odoo_final\BorrowBit\venv\Lib\site-packages\amqp\transport.py", line 187, in _connect
-    self.sock.connect(sa)
-ConnectionRefusedError: [WinError 10061] No connection could be made because the target machine actively refused it
->>>>>>> 04548a61
 
 The above exception was the direct cause of the following exception:
 
 Traceback (most recent call last):
-<<<<<<< HEAD
   File "D:\ODOO_FINAL_8_11_2_19\venv\Lib\site-packages\django\core\handlers\exception.py", line 55, in inner
     response = get_response(request)
   File "D:\ODOO_FINAL_8_11_2_19\venv\Lib\site-packages\django\core\handlers\base.py", line 197, in _get_response
@@ -1060,75 +518,6 @@
 ERROR 2025-08-11 17:39:23,439 log 13756 12128 Internal Server Error: /api/v1/user/register/
 Traceback (most recent call last):
   File "D:\ODOO_FINAL_8_11_2_19\venv\Lib\site-packages\kombu\utils\functional.py", line 32, in __call__
-=======
-  File "C:\Users\Shyam Kalariya\Desktop\odoo_final\BorrowBit\venv\Lib\site-packages\django\core\handlers\exception.py", line 55, in inner
-    response = get_response(request)
-               ^^^^^^^^^^^^^^^^^^^^^
-  File "C:\Users\Shyam Kalariya\Desktop\odoo_final\BorrowBit\venv\Lib\site-packages\django\core\handlers\base.py", line 197, in _get_response
-    response = wrapped_callback(request, *callback_args, **callback_kwargs)
-               ^^^^^^^^^^^^^^^^^^^^^^^^^^^^^^^^^^^^^^^^^^^^^^^^^^^^^^^^^^^^
-  File "C:\Users\Shyam Kalariya\Desktop\odoo_final\BorrowBit\venv\Lib\site-packages\django\views\decorators\csrf.py", line 65, in _view_wrapper
-    return view_func(request, *args, **kwargs)
-           ^^^^^^^^^^^^^^^^^^^^^^^^^^^^^^^^^^^
-  File "C:\Users\Shyam Kalariya\Desktop\odoo_final\BorrowBit\venv\Lib\site-packages\django\views\generic\base.py", line 105, in view
-    return self.dispatch(request, *args, **kwargs)
-           ^^^^^^^^^^^^^^^^^^^^^^^^^^^^^^^^^^^^^^^
-  File "C:\Users\Shyam Kalariya\Desktop\odoo_final\BorrowBit\venv\Lib\site-packages\rest_framework\views.py", line 515, in dispatch
-    response = self.handle_exception(exc)
-               ^^^^^^^^^^^^^^^^^^^^^^^^^^
-  File "C:\Users\Shyam Kalariya\Desktop\odoo_final\BorrowBit\venv\Lib\site-packages\rest_framework\views.py", line 475, in handle_exception
-    self.raise_uncaught_exception(exc)
-  File "C:\Users\Shyam Kalariya\Desktop\odoo_final\BorrowBit\venv\Lib\site-packages\rest_framework\views.py", line 486, in raise_uncaught_exception
-    raise exc
-  File "C:\Users\Shyam Kalariya\Desktop\odoo_final\BorrowBit\venv\Lib\site-packages\rest_framework\views.py", line 512, in dispatch
-    response = handler(request, *args, **kwargs)
-               ^^^^^^^^^^^^^^^^^^^^^^^^^^^^^^^^^
-  File "C:\Users\Shyam Kalariya\Desktop\odoo_final\BorrowBit\borrowbit\user\views.py", line 47, in post
-    send_otp_notification.delay(user.email, user.phone_number, otp_code)
-  File "C:\Users\Shyam Kalariya\Desktop\odoo_final\BorrowBit\venv\Lib\site-packages\celery\app\task.py", line 444, in delay
-    return self.apply_async(args, kwargs)
-           ^^^^^^^^^^^^^^^^^^^^^^^^^^^^^^
-  File "C:\Users\Shyam Kalariya\Desktop\odoo_final\BorrowBit\venv\Lib\site-packages\celery\app\task.py", line 594, in apply_async
-    return app.send_task(
-           ^^^^^^^^^^^^^^
-  File "C:\Users\Shyam Kalariya\Desktop\odoo_final\BorrowBit\venv\Lib\site-packages\celery\app\base.py", line 798, in send_task
-    amqp.send_task_message(P, name, message, **options)
-  File "C:\Users\Shyam Kalariya\Desktop\odoo_final\BorrowBit\venv\Lib\site-packages\celery\app\amqp.py", line 517, in send_task_message
-    ret = producer.publish(
-          ^^^^^^^^^^^^^^^^^
-  File "C:\Users\Shyam Kalariya\Desktop\odoo_final\BorrowBit\venv\Lib\site-packages\kombu\messaging.py", line 190, in publish
-    return _publish(
-           ^^^^^^^^^
-  File "C:\Users\Shyam Kalariya\Desktop\odoo_final\BorrowBit\venv\Lib\site-packages\kombu\connection.py", line 556, in _ensured
-    return fun(*args, **kwargs)
-           ^^^^^^^^^^^^^^^^^^^^
-  File "C:\Users\Shyam Kalariya\Desktop\odoo_final\BorrowBit\venv\Lib\site-packages\kombu\messaging.py", line 200, in _publish
-    channel = self.channel
-              ^^^^^^^^^^^^
-  File "C:\Users\Shyam Kalariya\Desktop\odoo_final\BorrowBit\venv\Lib\site-packages\kombu\messaging.py", line 224, in _get_channel
-    channel = self._channel = channel()
-                              ^^^^^^^^^
-  File "C:\Users\Shyam Kalariya\Desktop\odoo_final\BorrowBit\venv\Lib\site-packages\kombu\utils\functional.py", line 34, in __call__
-    value = self.__value__ = self.__contract__()
-                             ^^^^^^^^^^^^^^^^^^^
-  File "C:\Users\Shyam Kalariya\Desktop\odoo_final\BorrowBit\venv\Lib\site-packages\kombu\messaging.py", line 240, in <lambda>
-    channel = ChannelPromise(lambda: connection.default_channel)
-                                     ^^^^^^^^^^^^^^^^^^^^^^^^^^
-  File "C:\Users\Shyam Kalariya\Desktop\odoo_final\BorrowBit\venv\Lib\site-packages\kombu\connection.py", line 957, in default_channel
-    self._ensure_connection(**conn_opts)
-  File "C:\Users\Shyam Kalariya\Desktop\odoo_final\BorrowBit\venv\Lib\site-packages\kombu\connection.py", line 458, in _ensure_connection
-    with ctx():
-  File "C:\Users\Shyam Kalariya\AppData\Local\Programs\Python\Python312\Lib\contextlib.py", line 158, in __exit__
-    self.gen.throw(value)
-  File "C:\Users\Shyam Kalariya\Desktop\odoo_final\BorrowBit\venv\Lib\site-packages\kombu\connection.py", line 476, in _reraise_as_library_errors
-    raise ConnectionError(str(exc)) from exc
-kombu.exceptions.OperationalError: [WinError 10061] No connection could be made because the target machine actively refused it
-INFO 2025-08-11 17:49:45,591 autoreload 6324 17768 Watching for file changes with StatReloader
-WARNING 2025-08-11 17:51:44,334 connection 6324 6576 No hostname was supplied. Reverting to default 'localhost'
-ERROR 2025-08-11 17:51:48,636 log 6324 6576 Internal Server Error: /api/v1/user/register/
-Traceback (most recent call last):
-  File "C:\Users\Shyam Kalariya\Desktop\odoo_final\BorrowBit\venv\Lib\site-packages\kombu\utils\functional.py", line 32, in __call__
->>>>>>> 04548a61
     return self.__value__
            ^^^^^^^^^^^^^^
 AttributeError: 'ChannelPromise' object has no attribute '__value__'. Did you mean: '__call__'?
@@ -1136,7 +525,6 @@
 During handling of the above exception, another exception occurred:
 
 Traceback (most recent call last):
-<<<<<<< HEAD
   File "D:\ODOO_FINAL_8_11_2_19\venv\Lib\site-packages\kombu\connection.py", line 472, in _reraise_as_library_errors
     yield
   File "D:\ODOO_FINAL_8_11_2_19\venv\Lib\site-packages\kombu\connection.py", line 459, in _ensure_connection
@@ -1164,36 +552,11 @@
   File "D:\ODOO_FINAL_8_11_2_19\venv\Lib\site-packages\amqp\transport.py", line 187, in _connect
     self.sock.connect(sa)
     ~~~~~~~~~~~~~~~~~^^^^
-=======
-  File "C:\Users\Shyam Kalariya\Desktop\odoo_final\BorrowBit\venv\Lib\site-packages\kombu\connection.py", line 472, in _reraise_as_library_errors
-    yield
-  File "C:\Users\Shyam Kalariya\Desktop\odoo_final\BorrowBit\venv\Lib\site-packages\kombu\connection.py", line 459, in _ensure_connection
-    return retry_over_time(
-           ^^^^^^^^^^^^^^^^
-  File "C:\Users\Shyam Kalariya\Desktop\odoo_final\BorrowBit\venv\Lib\site-packages\kombu\utils\functional.py", line 318, in retry_over_time
-    return fun(*args, **kwargs)
-           ^^^^^^^^^^^^^^^^^^^^
-  File "C:\Users\Shyam Kalariya\Desktop\odoo_final\BorrowBit\venv\Lib\site-packages\kombu\connection.py", line 938, in _connection_factory
-    self._connection = self._establish_connection()
-                       ^^^^^^^^^^^^^^^^^^^^^^^^^^^^
-  File "C:\Users\Shyam Kalariya\Desktop\odoo_final\BorrowBit\venv\Lib\site-packages\kombu\connection.py", line 860, in _establish_connection
-    conn = self.transport.establish_connection()
-           ^^^^^^^^^^^^^^^^^^^^^^^^^^^^^^^^^^^^^
-  File "C:\Users\Shyam Kalariya\Desktop\odoo_final\BorrowBit\venv\Lib\site-packages\kombu\transport\pyamqp.py", line 203, in establish_connection
-    conn.connect()
-  File "C:\Users\Shyam Kalariya\Desktop\odoo_final\BorrowBit\venv\Lib\site-packages\amqp\connection.py", line 324, in connect
-    self.transport.connect()
-  File "C:\Users\Shyam Kalariya\Desktop\odoo_final\BorrowBit\venv\Lib\site-packages\amqp\transport.py", line 132, in connect
-    self._connect(self.host, self.port, self.connect_timeout)
-  File "C:\Users\Shyam Kalariya\Desktop\odoo_final\BorrowBit\venv\Lib\site-packages\amqp\transport.py", line 187, in _connect
-    self.sock.connect(sa)
->>>>>>> 04548a61
 ConnectionRefusedError: [WinError 10061] No connection could be made because the target machine actively refused it
 
 The above exception was the direct cause of the following exception:
 
 Traceback (most recent call last):
-<<<<<<< HEAD
   File "D:\ODOO_FINAL_8_11_2_19\venv\Lib\site-packages\django\core\handlers\exception.py", line 55, in inner
     response = get_response(request)
   File "D:\ODOO_FINAL_8_11_2_19\venv\Lib\site-packages\django\core\handlers\base.py", line 197, in _get_response
@@ -1431,177 +794,209 @@
 INFO 2025-08-11 20:45:50,971 autoreload 18672 16460 D:\ODOO_FINAL_8_11_2_19\BorrowBit\borrowbit\user\views.py changed, reloading.
 INFO 2025-08-11 20:45:56,967 autoreload 12148 4988 Watching for file changes with StatReloader
 INFO 2025-08-11 20:46:01,614 basehttp 12148 17100 "POST /api/v1/user/verify-otp/ HTTP/1.1" 200 371
-=======
-  File "C:\Users\Shyam Kalariya\Desktop\odoo_final\BorrowBit\venv\Lib\site-packages\django\core\handlers\exception.py", line 55, in inner
-    response = get_response(request)
-               ^^^^^^^^^^^^^^^^^^^^^
-  File "C:\Users\Shyam Kalariya\Desktop\odoo_final\BorrowBit\venv\Lib\site-packages\django\core\handlers\base.py", line 197, in _get_response
-    response = wrapped_callback(request, *callback_args, **callback_kwargs)
-               ^^^^^^^^^^^^^^^^^^^^^^^^^^^^^^^^^^^^^^^^^^^^^^^^^^^^^^^^^^^^
-  File "C:\Users\Shyam Kalariya\Desktop\odoo_final\BorrowBit\venv\Lib\site-packages\django\views\decorators\csrf.py", line 65, in _view_wrapper
-    return view_func(request, *args, **kwargs)
-           ^^^^^^^^^^^^^^^^^^^^^^^^^^^^^^^^^^^
-  File "C:\Users\Shyam Kalariya\Desktop\odoo_final\BorrowBit\venv\Lib\site-packages\django\views\generic\base.py", line 105, in view
-    return self.dispatch(request, *args, **kwargs)
-           ^^^^^^^^^^^^^^^^^^^^^^^^^^^^^^^^^^^^^^^
-  File "C:\Users\Shyam Kalariya\Desktop\odoo_final\BorrowBit\venv\Lib\site-packages\rest_framework\views.py", line 515, in dispatch
-    response = self.handle_exception(exc)
-               ^^^^^^^^^^^^^^^^^^^^^^^^^^
-  File "C:\Users\Shyam Kalariya\Desktop\odoo_final\BorrowBit\venv\Lib\site-packages\rest_framework\views.py", line 475, in handle_exception
-    self.raise_uncaught_exception(exc)
-  File "C:\Users\Shyam Kalariya\Desktop\odoo_final\BorrowBit\venv\Lib\site-packages\rest_framework\views.py", line 486, in raise_uncaught_exception
-    raise exc
-  File "C:\Users\Shyam Kalariya\Desktop\odoo_final\BorrowBit\venv\Lib\site-packages\rest_framework\views.py", line 512, in dispatch
-    response = handler(request, *args, **kwargs)
-               ^^^^^^^^^^^^^^^^^^^^^^^^^^^^^^^^^
-  File "C:\Users\Shyam Kalariya\Desktop\odoo_final\BorrowBit\borrowbit\user\views.py", line 47, in post
-    send_otp_notification.delay(user.email, user.phone_number, otp_code)
-  File "C:\Users\Shyam Kalariya\Desktop\odoo_final\BorrowBit\venv\Lib\site-packages\celery\app\task.py", line 444, in delay
-    return self.apply_async(args, kwargs)
-           ^^^^^^^^^^^^^^^^^^^^^^^^^^^^^^
-  File "C:\Users\Shyam Kalariya\Desktop\odoo_final\BorrowBit\venv\Lib\site-packages\celery\app\task.py", line 594, in apply_async
-    return app.send_task(
-           ^^^^^^^^^^^^^^
-  File "C:\Users\Shyam Kalariya\Desktop\odoo_final\BorrowBit\venv\Lib\site-packages\celery\app\base.py", line 798, in send_task
-    amqp.send_task_message(P, name, message, **options)
-  File "C:\Users\Shyam Kalariya\Desktop\odoo_final\BorrowBit\venv\Lib\site-packages\celery\app\amqp.py", line 517, in send_task_message
-    ret = producer.publish(
-          ^^^^^^^^^^^^^^^^^
-  File "C:\Users\Shyam Kalariya\Desktop\odoo_final\BorrowBit\venv\Lib\site-packages\kombu\messaging.py", line 190, in publish
-    return _publish(
-           ^^^^^^^^^
-  File "C:\Users\Shyam Kalariya\Desktop\odoo_final\BorrowBit\venv\Lib\site-packages\kombu\connection.py", line 556, in _ensured
-    return fun(*args, **kwargs)
-           ^^^^^^^^^^^^^^^^^^^^
-  File "C:\Users\Shyam Kalariya\Desktop\odoo_final\BorrowBit\venv\Lib\site-packages\kombu\messaging.py", line 200, in _publish
-    channel = self.channel
-              ^^^^^^^^^^^^
-  File "C:\Users\Shyam Kalariya\Desktop\odoo_final\BorrowBit\venv\Lib\site-packages\kombu\messaging.py", line 224, in _get_channel
-    channel = self._channel = channel()
-                              ^^^^^^^^^
-  File "C:\Users\Shyam Kalariya\Desktop\odoo_final\BorrowBit\venv\Lib\site-packages\kombu\utils\functional.py", line 34, in __call__
-    value = self.__value__ = self.__contract__()
-                             ^^^^^^^^^^^^^^^^^^^
-  File "C:\Users\Shyam Kalariya\Desktop\odoo_final\BorrowBit\venv\Lib\site-packages\kombu\messaging.py", line 240, in <lambda>
-    channel = ChannelPromise(lambda: connection.default_channel)
-                                     ^^^^^^^^^^^^^^^^^^^^^^^^^^
-  File "C:\Users\Shyam Kalariya\Desktop\odoo_final\BorrowBit\venv\Lib\site-packages\kombu\connection.py", line 957, in default_channel
-    self._ensure_connection(**conn_opts)
-  File "C:\Users\Shyam Kalariya\Desktop\odoo_final\BorrowBit\venv\Lib\site-packages\kombu\connection.py", line 458, in _ensure_connection
-    with ctx():
-  File "C:\Users\Shyam Kalariya\AppData\Local\Programs\Python\Python312\Lib\contextlib.py", line 158, in __exit__
-    self.gen.throw(value)
-  File "C:\Users\Shyam Kalariya\Desktop\odoo_final\BorrowBit\venv\Lib\site-packages\kombu\connection.py", line 476, in _reraise_as_library_errors
-    raise ConnectionError(str(exc)) from exc
-kombu.exceptions.OperationalError: [WinError 10061] No connection could be made because the target machine actively refused it
-ERROR 2025-08-11 17:51:48,722 basehttp 6324 6576 "POST /api/v1/user/register/ HTTP/1.1" 500 250930
-WARNING 2025-08-11 18:13:35,700 log 6324 21512 Bad Request: /api/v1/user/register/
-WARNING 2025-08-11 18:13:35,703 basehttp 6324 21512 "POST /api/v1/user/register/ HTTP/1.1" 400 134
-ERROR 2025-08-11 18:14:09,618 log 6324 21512 Internal Server Error: /api/v1/user/register/
-Traceback (most recent call last):
-  File "C:\Users\Shyam Kalariya\Desktop\odoo_final\BorrowBit\venv\Lib\site-packages\kombu\utils\functional.py", line 32, in __call__
-    return self.__value__
-           ^^^^^^^^^^^^^^
-AttributeError: 'ChannelPromise' object has no attribute '__value__'. Did you mean: '__call__'?
-
-During handling of the above exception, another exception occurred:
-
-Traceback (most recent call last):
-  File "C:\Users\Shyam Kalariya\Desktop\odoo_final\BorrowBit\venv\Lib\site-packages\kombu\connection.py", line 472, in _reraise_as_library_errors
-    yield
-  File "C:\Users\Shyam Kalariya\Desktop\odoo_final\BorrowBit\venv\Lib\site-packages\kombu\connection.py", line 459, in _ensure_connection
-    return retry_over_time(
-           ^^^^^^^^^^^^^^^^
-  File "C:\Users\Shyam Kalariya\Desktop\odoo_final\BorrowBit\venv\Lib\site-packages\kombu\utils\functional.py", line 318, in retry_over_time
-    return fun(*args, **kwargs)
-           ^^^^^^^^^^^^^^^^^^^^
-  File "C:\Users\Shyam Kalariya\Desktop\odoo_final\BorrowBit\venv\Lib\site-packages\kombu\connection.py", line 938, in _connection_factory
-    self._connection = self._establish_connection()
-                       ^^^^^^^^^^^^^^^^^^^^^^^^^^^^
-  File "C:\Users\Shyam Kalariya\Desktop\odoo_final\BorrowBit\venv\Lib\site-packages\kombu\connection.py", line 860, in _establish_connection
-    conn = self.transport.establish_connection()
-           ^^^^^^^^^^^^^^^^^^^^^^^^^^^^^^^^^^^^^
-  File "C:\Users\Shyam Kalariya\Desktop\odoo_final\BorrowBit\venv\Lib\site-packages\kombu\transport\pyamqp.py", line 203, in establish_connection
-    conn.connect()
-  File "C:\Users\Shyam Kalariya\Desktop\odoo_final\BorrowBit\venv\Lib\site-packages\amqp\connection.py", line 324, in connect
-    self.transport.connect()
-  File "C:\Users\Shyam Kalariya\Desktop\odoo_final\BorrowBit\venv\Lib\site-packages\amqp\transport.py", line 132, in connect
-    self._connect(self.host, self.port, self.connect_timeout)
-  File "C:\Users\Shyam Kalariya\Desktop\odoo_final\BorrowBit\venv\Lib\site-packages\amqp\transport.py", line 187, in _connect
-    self.sock.connect(sa)
-ConnectionRefusedError: [WinError 10061] No connection could be made because the target machine actively refused it
-
-The above exception was the direct cause of the following exception:
-
-Traceback (most recent call last):
-  File "C:\Users\Shyam Kalariya\Desktop\odoo_final\BorrowBit\venv\Lib\site-packages\django\core\handlers\exception.py", line 55, in inner
-    response = get_response(request)
-               ^^^^^^^^^^^^^^^^^^^^^
-  File "C:\Users\Shyam Kalariya\Desktop\odoo_final\BorrowBit\venv\Lib\site-packages\django\core\handlers\base.py", line 197, in _get_response
-    response = wrapped_callback(request, *callback_args, **callback_kwargs)
-               ^^^^^^^^^^^^^^^^^^^^^^^^^^^^^^^^^^^^^^^^^^^^^^^^^^^^^^^^^^^^
-  File "C:\Users\Shyam Kalariya\Desktop\odoo_final\BorrowBit\venv\Lib\site-packages\django\views\decorators\csrf.py", line 65, in _view_wrapper
-    return view_func(request, *args, **kwargs)
-           ^^^^^^^^^^^^^^^^^^^^^^^^^^^^^^^^^^^
-  File "C:\Users\Shyam Kalariya\Desktop\odoo_final\BorrowBit\venv\Lib\site-packages\django\views\generic\base.py", line 105, in view
-    return self.dispatch(request, *args, **kwargs)
-           ^^^^^^^^^^^^^^^^^^^^^^^^^^^^^^^^^^^^^^^
-  File "C:\Users\Shyam Kalariya\Desktop\odoo_final\BorrowBit\venv\Lib\site-packages\rest_framework\views.py", line 515, in dispatch
-    response = self.handle_exception(exc)
-               ^^^^^^^^^^^^^^^^^^^^^^^^^^
-  File "C:\Users\Shyam Kalariya\Desktop\odoo_final\BorrowBit\venv\Lib\site-packages\rest_framework\views.py", line 475, in handle_exception
-    self.raise_uncaught_exception(exc)
-  File "C:\Users\Shyam Kalariya\Desktop\odoo_final\BorrowBit\venv\Lib\site-packages\rest_framework\views.py", line 486, in raise_uncaught_exception
-    raise exc
-  File "C:\Users\Shyam Kalariya\Desktop\odoo_final\BorrowBit\venv\Lib\site-packages\rest_framework\views.py", line 512, in dispatch
-    response = handler(request, *args, **kwargs)
-               ^^^^^^^^^^^^^^^^^^^^^^^^^^^^^^^^^
-  File "C:\Users\Shyam Kalariya\Desktop\odoo_final\BorrowBit\borrowbit\user\views.py", line 47, in post
-    send_otp_notification.delay(user.email, user.phone_number, otp_code)
-  File "C:\Users\Shyam Kalariya\Desktop\odoo_final\BorrowBit\venv\Lib\site-packages\celery\app\task.py", line 444, in delay
-    return self.apply_async(args, kwargs)
-           ^^^^^^^^^^^^^^^^^^^^^^^^^^^^^^
-  File "C:\Users\Shyam Kalariya\Desktop\odoo_final\BorrowBit\venv\Lib\site-packages\celery\app\task.py", line 594, in apply_async
-    return app.send_task(
-           ^^^^^^^^^^^^^^
-  File "C:\Users\Shyam Kalariya\Desktop\odoo_final\BorrowBit\venv\Lib\site-packages\celery\app\base.py", line 798, in send_task
-    amqp.send_task_message(P, name, message, **options)
-  File "C:\Users\Shyam Kalariya\Desktop\odoo_final\BorrowBit\venv\Lib\site-packages\celery\app\amqp.py", line 517, in send_task_message
-    ret = producer.publish(
-          ^^^^^^^^^^^^^^^^^
-  File "C:\Users\Shyam Kalariya\Desktop\odoo_final\BorrowBit\venv\Lib\site-packages\kombu\messaging.py", line 190, in publish
-    return _publish(
-           ^^^^^^^^^
-  File "C:\Users\Shyam Kalariya\Desktop\odoo_final\BorrowBit\venv\Lib\site-packages\kombu\connection.py", line 556, in _ensured
-    return fun(*args, **kwargs)
-           ^^^^^^^^^^^^^^^^^^^^
-  File "C:\Users\Shyam Kalariya\Desktop\odoo_final\BorrowBit\venv\Lib\site-packages\kombu\messaging.py", line 200, in _publish
-    channel = self.channel
-              ^^^^^^^^^^^^
-  File "C:\Users\Shyam Kalariya\Desktop\odoo_final\BorrowBit\venv\Lib\site-packages\kombu\messaging.py", line 224, in _get_channel
-    channel = self._channel = channel()
-                              ^^^^^^^^^
-  File "C:\Users\Shyam Kalariya\Desktop\odoo_final\BorrowBit\venv\Lib\site-packages\kombu\utils\functional.py", line 34, in __call__
-    value = self.__value__ = self.__contract__()
-                             ^^^^^^^^^^^^^^^^^^^
-  File "C:\Users\Shyam Kalariya\Desktop\odoo_final\BorrowBit\venv\Lib\site-packages\kombu\messaging.py", line 240, in <lambda>
-    channel = ChannelPromise(lambda: connection.default_channel)
-                                     ^^^^^^^^^^^^^^^^^^^^^^^^^^
-  File "C:\Users\Shyam Kalariya\Desktop\odoo_final\BorrowBit\venv\Lib\site-packages\kombu\connection.py", line 957, in default_channel
-    self._ensure_connection(**conn_opts)
-  File "C:\Users\Shyam Kalariya\Desktop\odoo_final\BorrowBit\venv\Lib\site-packages\kombu\connection.py", line 458, in _ensure_connection
-    with ctx():
-  File "C:\Users\Shyam Kalariya\AppData\Local\Programs\Python\Python312\Lib\contextlib.py", line 158, in __exit__
-    self.gen.throw(value)
-  File "C:\Users\Shyam Kalariya\Desktop\odoo_final\BorrowBit\venv\Lib\site-packages\kombu\connection.py", line 476, in _reraise_as_library_errors
-    raise ConnectionError(str(exc)) from exc
-kombu.exceptions.OperationalError: [WinError 10061] No connection could be made because the target machine actively refused it
-ERROR 2025-08-11 18:14:09,635 basehttp 6324 21512 "POST /api/v1/user/register/ HTTP/1.1" 500 250960
-INFO 2025-08-11 18:19:28,469 autoreload 17656 16928 Watching for file changes with StatReloader
-WARNING 2025-08-11 18:20:15,703 log 17656 10912 Bad Request: /api/v1/user/register/
-WARNING 2025-08-11 18:20:15,705 basehttp 17656 10912 "POST /api/v1/user/register/ HTTP/1.1" 400 134
-WARNING 2025-08-11 18:20:32,596 log 17656 10912 Bad Request: /api/v1/user/register/
-WARNING 2025-08-11 18:20:32,598 basehttp 17656 10912 "POST /api/v1/user/register/ HTTP/1.1" 400 134
-WARNING 2025-08-11 18:25:41,955 log 17656 224 Bad Request: /api/v1/user/register/
-WARNING 2025-08-11 18:25:41,960 basehttp 17656 224 "POST /api/v1/user/register/ HTTP/1.1" 400 134
->>>>>>> 04548a61
+INFO 2025-08-11 20:58:02,810 autoreload 17716 17296 Watching for file changes with StatReloader
+ERROR 2025-08-11 21:07:59,084 log 17716 19020 Invalid HTTP_HOST header: 'easily-bold-elephant.ngrok-free.app'. You may need to add 'easily-bold-elephant.ngrok-free.app' to ALLOWED_HOSTS.
+Traceback (most recent call last):
+  File "D:\ODOO_FINAL_8_11_2_19\venv\Lib\site-packages\django\core\handlers\exception.py", line 55, in inner
+    response = get_response(request)
+  File "D:\ODOO_FINAL_8_11_2_19\venv\Lib\site-packages\django\utils\deprecation.py", line 119, in __call__
+    response = self.process_request(request)
+  File "D:\ODOO_FINAL_8_11_2_19\venv\Lib\site-packages\django\middleware\common.py", line 48, in process_request
+    host = request.get_host()
+  File "D:\ODOO_FINAL_8_11_2_19\venv\Lib\site-packages\django\http\request.py", line 202, in get_host
+    raise DisallowedHost(msg)
+django.core.exceptions.DisallowedHost: Invalid HTTP_HOST header: 'easily-bold-elephant.ngrok-free.app'. You may need to add 'easily-bold-elephant.ngrok-free.app' to ALLOWED_HOSTS.
+WARNING 2025-08-11 21:07:59,092 basehttp 17716 19020 "GET / HTTP/1.1" 400 80391
+INFO 2025-08-11 21:11:54,499 autoreload 9264 16428 Watching for file changes with StatReloader
+INFO 2025-08-11 21:12:49,805 autoreload 9264 16428 D:\ODOO_FINAL_8_11_2_19\BorrowBit\borrowbit\borrowbit\settings.py changed, reloading.
+INFO 2025-08-11 21:13:10,362 autoreload 19612 18004 Watching for file changes with StatReloader
+INFO 2025-08-11 21:13:23,527 autoreload 19612 18004 D:\ODOO_FINAL_8_11_2_19\BorrowBit\borrowbit\borrowbit\settings.py changed, reloading.
+INFO 2025-08-11 21:14:14,233 autoreload 18788 14400 Watching for file changes with StatReloader
+ERROR 2025-08-11 21:24:14,334 log 18788 16500 Invalid HTTP_HOST header: 'easily-bold-elephant.ngrok-free.app'. You may need to add 'easily-bold-elephant.ngrok-free.app' to ALLOWED_HOSTS.
+Traceback (most recent call last):
+  File "D:\ODOO_FINAL_8_11_2_19\venv\Lib\site-packages\django\core\handlers\exception.py", line 55, in inner
+    response = get_response(request)
+  File "D:\ODOO_FINAL_8_11_2_19\venv\Lib\site-packages\django\utils\deprecation.py", line 119, in __call__
+    response = self.process_request(request)
+  File "D:\ODOO_FINAL_8_11_2_19\venv\Lib\site-packages\django\middleware\common.py", line 48, in process_request
+    host = request.get_host()
+  File "D:\ODOO_FINAL_8_11_2_19\venv\Lib\site-packages\django\http\request.py", line 202, in get_host
+    raise DisallowedHost(msg)
+django.core.exceptions.DisallowedHost: Invalid HTTP_HOST header: 'easily-bold-elephant.ngrok-free.app'. You may need to add 'easily-bold-elephant.ngrok-free.app' to ALLOWED_HOSTS.
+WARNING 2025-08-11 21:24:14,345 basehttp 18788 16500 "OPTIONS /user/login/ HTTP/1.1" 400 82222
+ERROR 2025-08-11 21:24:18,792 log 18788 616 Invalid HTTP_HOST header: 'easily-bold-elephant.ngrok-free.app'. You may need to add 'easily-bold-elephant.ngrok-free.app' to ALLOWED_HOSTS.
+Traceback (most recent call last):
+  File "D:\ODOO_FINAL_8_11_2_19\venv\Lib\site-packages\django\core\handlers\exception.py", line 55, in inner
+    response = get_response(request)
+  File "D:\ODOO_FINAL_8_11_2_19\venv\Lib\site-packages\django\utils\deprecation.py", line 119, in __call__
+    response = self.process_request(request)
+  File "D:\ODOO_FINAL_8_11_2_19\venv\Lib\site-packages\django\middleware\common.py", line 48, in process_request
+    host = request.get_host()
+  File "D:\ODOO_FINAL_8_11_2_19\venv\Lib\site-packages\django\http\request.py", line 202, in get_host
+    raise DisallowedHost(msg)
+django.core.exceptions.DisallowedHost: Invalid HTTP_HOST header: 'easily-bold-elephant.ngrok-free.app'. You may need to add 'easily-bold-elephant.ngrok-free.app' to ALLOWED_HOSTS.
+WARNING 2025-08-11 21:24:18,797 basehttp 18788 616 "OPTIONS /user/login/ HTTP/1.1" 400 82222
+ERROR 2025-08-11 21:24:58,383 log 18788 3556 Invalid HTTP_HOST header: 'easily-bold-elephant.ngrok-free.app'. You may need to add 'easily-bold-elephant.ngrok-free.app' to ALLOWED_HOSTS.
+Traceback (most recent call last):
+  File "D:\ODOO_FINAL_8_11_2_19\venv\Lib\site-packages\django\core\handlers\exception.py", line 55, in inner
+    response = get_response(request)
+  File "D:\ODOO_FINAL_8_11_2_19\venv\Lib\site-packages\django\utils\deprecation.py", line 119, in __call__
+    response = self.process_request(request)
+  File "D:\ODOO_FINAL_8_11_2_19\venv\Lib\site-packages\django\middleware\common.py", line 48, in process_request
+    host = request.get_host()
+  File "D:\ODOO_FINAL_8_11_2_19\venv\Lib\site-packages\django\http\request.py", line 202, in get_host
+    raise DisallowedHost(msg)
+django.core.exceptions.DisallowedHost: Invalid HTTP_HOST header: 'easily-bold-elephant.ngrok-free.app'. You may need to add 'easily-bold-elephant.ngrok-free.app' to ALLOWED_HOSTS.
+WARNING 2025-08-11 21:24:58,388 basehttp 18788 3556 "OPTIONS /user/login/ HTTP/1.1" 400 82222
+ERROR 2025-08-11 21:25:03,880 log 18788 20456 Invalid HTTP_HOST header: 'easily-bold-elephant.ngrok-free.app'. You may need to add 'easily-bold-elephant.ngrok-free.app' to ALLOWED_HOSTS.
+Traceback (most recent call last):
+  File "D:\ODOO_FINAL_8_11_2_19\venv\Lib\site-packages\django\core\handlers\exception.py", line 55, in inner
+    response = get_response(request)
+  File "D:\ODOO_FINAL_8_11_2_19\venv\Lib\site-packages\django\utils\deprecation.py", line 119, in __call__
+    response = self.process_request(request)
+  File "D:\ODOO_FINAL_8_11_2_19\venv\Lib\site-packages\django\middleware\common.py", line 48, in process_request
+    host = request.get_host()
+  File "D:\ODOO_FINAL_8_11_2_19\venv\Lib\site-packages\django\http\request.py", line 202, in get_host
+    raise DisallowedHost(msg)
+django.core.exceptions.DisallowedHost: Invalid HTTP_HOST header: 'easily-bold-elephant.ngrok-free.app'. You may need to add 'easily-bold-elephant.ngrok-free.app' to ALLOWED_HOSTS.
+WARNING 2025-08-11 21:25:03,885 basehttp 18788 20456 "GET /user/login/ HTTP/1.1" 400 83143
+ERROR 2025-08-11 21:25:04,070 log 18788 10656 Invalid HTTP_HOST header: 'easily-bold-elephant.ngrok-free.app'. You may need to add 'easily-bold-elephant.ngrok-free.app' to ALLOWED_HOSTS.
+Traceback (most recent call last):
+  File "D:\ODOO_FINAL_8_11_2_19\venv\Lib\site-packages\django\core\handlers\exception.py", line 55, in inner
+    response = get_response(request)
+  File "D:\ODOO_FINAL_8_11_2_19\venv\Lib\site-packages\django\utils\deprecation.py", line 119, in __call__
+    response = self.process_request(request)
+  File "D:\ODOO_FINAL_8_11_2_19\venv\Lib\site-packages\django\middleware\common.py", line 48, in process_request
+    host = request.get_host()
+  File "D:\ODOO_FINAL_8_11_2_19\venv\Lib\site-packages\django\http\request.py", line 202, in get_host
+    raise DisallowedHost(msg)
+django.core.exceptions.DisallowedHost: Invalid HTTP_HOST header: 'easily-bold-elephant.ngrok-free.app'. You may need to add 'easily-bold-elephant.ngrok-free.app' to ALLOWED_HOSTS.
+WARNING 2025-08-11 21:25:04,076 basehttp 18788 10656 "GET /favicon.ico HTTP/1.1" 400 82836
+INFO 2025-08-11 21:25:40,400 autoreload 6612 1828 Watching for file changes with StatReloader
+ERROR 2025-08-11 21:25:45,094 log 6612 12124 Invalid HTTP_HOST header: 'easily-bold-elephant.ngrok-free.app'. You may need to add 'easily-bold-elephant.ngrok-free.app' to ALLOWED_HOSTS.
+Traceback (most recent call last):
+  File "D:\ODOO_FINAL_8_11_2_19\venv\Lib\site-packages\django\core\handlers\exception.py", line 55, in inner
+    response = get_response(request)
+  File "D:\ODOO_FINAL_8_11_2_19\venv\Lib\site-packages\django\utils\deprecation.py", line 119, in __call__
+    response = self.process_request(request)
+  File "D:\ODOO_FINAL_8_11_2_19\venv\Lib\site-packages\django\middleware\common.py", line 48, in process_request
+    host = request.get_host()
+  File "D:\ODOO_FINAL_8_11_2_19\venv\Lib\site-packages\django\http\request.py", line 202, in get_host
+    raise DisallowedHost(msg)
+django.core.exceptions.DisallowedHost: Invalid HTTP_HOST header: 'easily-bold-elephant.ngrok-free.app'. You may need to add 'easily-bold-elephant.ngrok-free.app' to ALLOWED_HOSTS.
+WARNING 2025-08-11 21:25:45,102 basehttp 6612 12124 "OPTIONS /user/login/ HTTP/1.1" 400 82222
+INFO 2025-08-11 21:26:11,927 autoreload 6612 1828 D:\ODOO_FINAL_8_11_2_19\BorrowBit\borrowbit\borrowbit\settings.py changed, reloading.
+INFO 2025-08-11 21:26:17,461 autoreload 15956 1080 Watching for file changes with StatReloader
+INFO 2025-08-11 21:26:23,185 autoreload 15956 1080 D:\ODOO_FINAL_8_11_2_19\BorrowBit\borrowbit\borrowbit\settings.py changed, reloading.
+INFO 2025-08-11 21:26:44,070 autoreload 16752 4852 Watching for file changes with StatReloader
+ERROR 2025-08-11 21:26:49,471 log 16752 16664 Invalid HTTP_HOST header: 'easily-bold-elephant.ngrok-free.app'. You may need to add 'easily-bold-elephant.ngrok-free.app' to ALLOWED_HOSTS.
+Traceback (most recent call last):
+  File "D:\ODOO_FINAL_8_11_2_19\venv\Lib\site-packages\django\core\handlers\exception.py", line 55, in inner
+    response = get_response(request)
+  File "D:\ODOO_FINAL_8_11_2_19\venv\Lib\site-packages\django\utils\deprecation.py", line 119, in __call__
+    response = self.process_request(request)
+  File "D:\ODOO_FINAL_8_11_2_19\venv\Lib\site-packages\django\middleware\common.py", line 48, in process_request
+    host = request.get_host()
+  File "D:\ODOO_FINAL_8_11_2_19\venv\Lib\site-packages\django\http\request.py", line 202, in get_host
+    raise DisallowedHost(msg)
+django.core.exceptions.DisallowedHost: Invalid HTTP_HOST header: 'easily-bold-elephant.ngrok-free.app'. You may need to add 'easily-bold-elephant.ngrok-free.app' to ALLOWED_HOSTS.
+WARNING 2025-08-11 21:26:49,480 basehttp 16752 16664 "OPTIONS /user/login/ HTTP/1.1" 400 82222
+ERROR 2025-08-11 21:28:04,394 log 16752 5616 Invalid HTTP_HOST header: 'easily-bold-elephant.ngrok-free.app'. You may need to add 'easily-bold-elephant.ngrok-free.app' to ALLOWED_HOSTS.
+Traceback (most recent call last):
+  File "D:\ODOO_FINAL_8_11_2_19\venv\Lib\site-packages\django\core\handlers\exception.py", line 55, in inner
+    response = get_response(request)
+  File "D:\ODOO_FINAL_8_11_2_19\venv\Lib\site-packages\django\utils\deprecation.py", line 119, in __call__
+    response = self.process_request(request)
+  File "D:\ODOO_FINAL_8_11_2_19\venv\Lib\site-packages\django\middleware\common.py", line 48, in process_request
+    host = request.get_host()
+  File "D:\ODOO_FINAL_8_11_2_19\venv\Lib\site-packages\django\http\request.py", line 202, in get_host
+    raise DisallowedHost(msg)
+django.core.exceptions.DisallowedHost: Invalid HTTP_HOST header: 'easily-bold-elephant.ngrok-free.app'. You may need to add 'easily-bold-elephant.ngrok-free.app' to ALLOWED_HOSTS.
+WARNING 2025-08-11 21:28:04,398 basehttp 16752 5616 "OPTIONS /api/v1/user/login/ HTTP/1.1" 400 82397
+ERROR 2025-08-11 21:28:58,352 log 16752 18680 Invalid HTTP_HOST header: 'easily-bold-elephant.ngrok-free.app'. You may need to add 'easily-bold-elephant.ngrok-free.app' to ALLOWED_HOSTS.
+Traceback (most recent call last):
+  File "D:\ODOO_FINAL_8_11_2_19\venv\Lib\site-packages\django\core\handlers\exception.py", line 55, in inner
+    response = get_response(request)
+  File "D:\ODOO_FINAL_8_11_2_19\venv\Lib\site-packages\django\utils\deprecation.py", line 119, in __call__
+    response = self.process_request(request)
+  File "D:\ODOO_FINAL_8_11_2_19\venv\Lib\site-packages\django\middleware\common.py", line 48, in process_request
+    host = request.get_host()
+  File "D:\ODOO_FINAL_8_11_2_19\venv\Lib\site-packages\django\http\request.py", line 202, in get_host
+    raise DisallowedHost(msg)
+django.core.exceptions.DisallowedHost: Invalid HTTP_HOST header: 'easily-bold-elephant.ngrok-free.app'. You may need to add 'easily-bold-elephant.ngrok-free.app' to ALLOWED_HOSTS.
+WARNING 2025-08-11 21:28:58,356 basehttp 16752 18680 "OPTIONS /api/v1/user/login/ HTTP/1.1" 400 82397
+INFO 2025-08-11 21:29:29,645 autoreload 16752 4852 D:\ODOO_FINAL_8_11_2_19\BorrowBit\borrowbit\borrowbit\settings.py changed, reloading.
+INFO 2025-08-11 21:29:34,244 autoreload 12412 13780 Watching for file changes with StatReloader
+INFO 2025-08-11 21:29:39,724 basehttp 12412 18504 "OPTIONS /api/v1/user/login/ HTTP/1.1" 200 199
+WARNING 2025-08-11 21:30:05,435 log 12412 14188 Method Not Allowed: /api/v1/user/login/
+WARNING 2025-08-11 21:30:05,437 basehttp 12412 14188 "GET /api/v1/user/login/ HTTP/1.1" 405 40
+WARNING 2025-08-11 21:30:05,739 log 12412 14188 Not Found: /favicon.ico
+WARNING 2025-08-11 21:30:05,740 basehttp 12412 14188 "GET /favicon.ico HTTP/1.1" 404 2387
+INFO 2025-08-11 21:30:20,411 autoreload 12412 13780 D:\ODOO_FINAL_8_11_2_19\BorrowBit\borrowbit\borrowbit\settings.py changed, reloading.
+INFO 2025-08-11 21:30:25,907 autoreload 4092 16144 Watching for file changes with StatReloader
+INFO 2025-08-11 21:30:29,500 autoreload 4092 16144 D:\ODOO_FINAL_8_11_2_19\BorrowBit\borrowbit\borrowbit\settings.py changed, reloading.
+INFO 2025-08-11 21:30:34,306 autoreload 16216 7000 Watching for file changes with StatReloader
+INFO 2025-08-11 21:30:38,173 basehttp 16216 18364 "OPTIONS /api/v1/user/login/ HTTP/1.1" 200 199
+INFO 2025-08-11 21:32:07,950 autoreload 16216 7000 D:\ODOO_FINAL_8_11_2_19\BorrowBit\borrowbit\borrowbit\settings.py changed, reloading.
+INFO 2025-08-11 21:32:13,569 autoreload 14960 14352 Watching for file changes with StatReloader
+INFO 2025-08-11 21:32:18,098 autoreload 14960 14352 D:\ODOO_FINAL_8_11_2_19\BorrowBit\borrowbit\borrowbit\settings.py changed, reloading.
+INFO 2025-08-11 21:32:23,239 autoreload 3744 3332 Watching for file changes with StatReloader
+INFO 2025-08-11 21:32:31,298 autoreload 3744 3332 D:\ODOO_FINAL_8_11_2_19\BorrowBit\borrowbit\borrowbit\settings.py changed, reloading.
+INFO 2025-08-11 21:32:37,856 autoreload 19716 16468 Watching for file changes with StatReloader
+INFO 2025-08-11 21:32:53,152 autoreload 19716 16468 D:\ODOO_FINAL_8_11_2_19\BorrowBit\borrowbit\borrowbit\settings.py changed, reloading.
+INFO 2025-08-11 21:33:00,148 autoreload 16760 3388 Watching for file changes with StatReloader
+INFO 2025-08-11 21:33:14,080 autoreload 16760 3388 D:\ODOO_FINAL_8_11_2_19\BorrowBit\borrowbit\borrowbit\urls.py changed, reloading.
+INFO 2025-08-11 21:33:19,469 autoreload 16960 20236 Watching for file changes with StatReloader
+INFO 2025-08-11 21:33:23,636 autoreload 16960 20236 D:\ODOO_FINAL_8_11_2_19\BorrowBit\borrowbit\borrowbit\urls.py changed, reloading.
+INFO 2025-08-11 21:33:29,399 autoreload 18264 17120 Watching for file changes with StatReloader
+INFO 2025-08-11 21:33:52,647 basehttp 18264 6472 "OPTIONS /api/v1/user/login/ HTTP/1.1" 200 0
+INFO 2025-08-11 21:34:10,136 autoreload 18264 17120 D:\ODOO_FINAL_8_11_2_19\BorrowBit\borrowbit\borrowbit\urls.py changed, reloading.
+INFO 2025-08-11 21:34:15,080 autoreload 16864 7540 Watching for file changes with StatReloader
+INFO 2025-08-11 21:34:21,530 basehttp 16864 884 "OPTIONS /api/v1/user/login/ HTTP/1.1" 200 0
+INFO 2025-08-11 21:36:58,490 autoreload 16864 7540 D:\ODOO_FINAL_8_11_2_19\BorrowBit\borrowbit\borrowbit\settings.py changed, reloading.
+INFO 2025-08-11 21:37:00,202 autoreload 17676 3796 Watching for file changes with StatReloader
+INFO 2025-08-11 21:37:11,051 autoreload 17676 3796 D:\ODOO_FINAL_8_11_2_19\BorrowBit\borrowbit\borrowbit\settings.py changed, reloading.
+INFO 2025-08-11 21:37:13,251 autoreload 6152 5252 Watching for file changes with StatReloader
+INFO 2025-08-11 21:37:19,773 autoreload 6152 5252 D:\ODOO_FINAL_8_11_2_19\BorrowBit\borrowbit\core\views.py changed, reloading.
+INFO 2025-08-11 21:37:21,597 autoreload 20256 19484 Watching for file changes with StatReloader
+INFO 2025-08-11 21:37:24,460 autoreload 20256 19484 D:\ODOO_FINAL_8_11_2_19\BorrowBit\borrowbit\borrowbit\settings.py changed, reloading.
+INFO 2025-08-11 21:37:26,513 autoreload 18180 20188 Watching for file changes with StatReloader
+INFO 2025-08-11 21:37:38,368 autoreload 18180 20188 D:\ODOO_FINAL_8_11_2_19\BorrowBit\borrowbit\borrowbit\settings.py changed, reloading.
+INFO 2025-08-11 21:37:40,539 autoreload 7552 8176 Watching for file changes with StatReloader
+INFO 2025-08-11 21:37:55,536 basehttp 7552 19364 "OPTIONS /api/v1/user/login/ HTTP/1.1" 200 0
+INFO 2025-08-11 21:40:43,503 basehttp 7552 6428 "OPTIONS /api/v1/user/login/ HTTP/1.1" 200 0
+INFO 2025-08-11 21:43:00,726 basehttp 7552 9264 "OPTIONS /api/v1/user/login/ HTTP/1.1" 200 0
+INFO 2025-08-11 21:46:03,416 autoreload 7552 8176 D:\ODOO_FINAL_8_11_2_19\BorrowBit\borrowbit\borrowbit\settings.py changed, reloading.
+INFO 2025-08-11 21:46:05,122 autoreload 16612 20076 Watching for file changes with StatReloader
+INFO 2025-08-11 21:46:11,394 autoreload 16612 20076 D:\ODOO_FINAL_8_11_2_19\BorrowBit\borrowbit\borrowbit\settings.py changed, reloading.
+INFO 2025-08-11 21:46:13,663 autoreload 18520 19504 Watching for file changes with StatReloader
+INFO 2025-08-11 21:46:17,264 basehttp 18520 6152 "OPTIONS /api/v1/user/login/ HTTP/1.1" 200 0
+INFO 2025-08-11 21:46:21,118 autoreload 18520 19504 D:\ODOO_FINAL_8_11_2_19\BorrowBit\borrowbit\borrowbit\settings.py changed, reloading.
+INFO 2025-08-11 21:46:22,864 autoreload 6016 20436 Watching for file changes with StatReloader
+INFO 2025-08-11 21:46:39,021 autoreload 6016 20436 D:\ODOO_FINAL_8_11_2_19\BorrowBit\borrowbit\borrowbit\settings.py changed, reloading.
+INFO 2025-08-11 21:46:41,357 autoreload 17804 8908 Watching for file changes with StatReloader
+INFO 2025-08-11 21:46:51,074 autoreload 17804 8908 D:\ODOO_FINAL_8_11_2_19\BorrowBit\borrowbit\user\views.py changed, reloading.
+INFO 2025-08-11 21:46:53,271 autoreload 4884 2116 Watching for file changes with StatReloader
+INFO 2025-08-11 21:47:08,363 autoreload 4884 2116 D:\ODOO_FINAL_8_11_2_19\BorrowBit\borrowbit\user\views.py changed, reloading.
+INFO 2025-08-11 21:47:10,698 autoreload 17796 17960 Watching for file changes with StatReloader
+INFO 2025-08-11 21:47:20,969 basehttp 17796 5752 "OPTIONS /api/v1/user/login/ HTTP/1.1" 200 0
+INFO 2025-08-11 21:48:58,496 autoreload 17796 17960 D:\ODOO_FINAL_8_11_2_19\BorrowBit\borrowbit\borrowbit\settings.py changed, reloading.
+INFO 2025-08-11 21:49:00,366 autoreload 17480 17352 Watching for file changes with StatReloader
+INFO 2025-08-11 21:49:23,615 basehttp 17480 1728 "OPTIONS /api/v1/user/login/ HTTP/1.1" 200 0
+WARNING 2025-08-11 21:49:24,368 log 17480 17952 Bad Request: /api/v1/user/login/
+WARNING 2025-08-11 21:49:24,369 basehttp 17480 17952 "POST /api/v1/user/login/ HTTP/1.1" 400 68
+INFO 2025-08-11 21:51:39,890 basehttp 17480 19328 "OPTIONS /api/v1/user/register/ HTTP/1.1" 200 0
+INFO 2025-08-11 21:51:41,797 basehttp 17480 15224 "POST /api/v1/user/register/ HTTP/1.1" 200 920
+INFO 2025-08-11 21:51:48,016 basehttp 17480 19328 "OPTIONS /api/v1/user/verify-otp/ HTTP/1.1" 200 0
+INFO 2025-08-11 21:51:48,251 basehttp 17480 15224 "POST /api/v1/user/verify-otp/ HTTP/1.1" 200 342
+WARNING 2025-08-11 21:53:01,127 log 17480 15224 Bad Request: /api/v1/user/login/
+WARNING 2025-08-11 21:53:01,128 basehttp 17480 15224 "POST /api/v1/user/login/ HTTP/1.1" 400 68
+INFO 2025-08-11 21:53:04,273 basehttp 17480 15224 "POST /api/v1/user/register/ HTTP/1.1" 200 904
+WARNING 2025-08-11 21:53:08,396 log 17480 15224 Unauthorized: /api/v1/user/verify-otp/
+WARNING 2025-08-11 21:53:08,397 basehttp 17480 15224 "POST /api/v1/user/verify-otp/ HTTP/1.1" 401 58
+WARNING 2025-08-11 21:53:11,713 log 17480 15224 Unauthorized: /api/v1/user/verify-otp/
+WARNING 2025-08-11 21:53:11,714 basehttp 17480 15224 "POST /api/v1/user/verify-otp/ HTTP/1.1" 401 58
+INFO 2025-08-11 21:53:37,216 basehttp 17480 19352 "POST /api/v1/user/login/ HTTP/1.1" 200 908
+INFO 2025-08-11 22:03:29,423 basehttp 17480 13440 "POST /api/v1/user/login/ HTTP/1.1" 200 937
+INFO 2025-08-11 22:09:11,986 autoreload 17480 17352 D:\ODOO_FINAL_8_11_2_19\BorrowBit\borrowbit\borrowbit\settings.py changed, reloading.
+INFO 2025-08-11 22:09:13,566 autoreload 18684 14256 Watching for file changes with StatReloader