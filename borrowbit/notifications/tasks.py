--- conflicted
+++ resolved
@@ -26,17 +26,15 @@
         # Email notification using new service
         if email:
             try:
-                # Use the new notification service
-                success = NotificationService.send_otp_email(user, otp_code)
-                
-<<<<<<< HEAD
-                if success:
-                    logger.info(f"OTP email sent successfully to {email}: {otp_code}")
-                    print(f"📧 OTP email sent to {email}: {otp_code}")
-                else:
-                    logger.error(f"Failed to send OTP email to {email}")
-                    print(f"❌ Failed to send OTP email to {email}")
-=======
+                # Create notification record
+                notification = Notification.objects.create(
+                    user=user,
+                    notification_type="EMAIL",
+                    recipient=email,
+                    message=f"Your OTP is {otp_code}",
+                    status="PENDING"
+                )
+                
                 # Send email (disabled)
                 send_mail(
                     "OTP Verification",
@@ -51,7 +49,6 @@
                 notification.save(update_fields=['status'])
                 logger.info(f"Bypassed email sending to {email}; OTP: {otp_code}")
                 print(f"📧 Email sending bypassed for {email}: {otp_code}")
->>>>>>> 820dc79f
                     
             except Exception as e:
                 logger.error(f"Error sending email to {email}: {str(e)}")
