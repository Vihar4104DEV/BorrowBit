<<<<<<< HEAD
import { useEffect, useMemo, useState } from "react";
import { useParams, Link, useNavigate } from "react-router-dom";
=======
import { useMemo, useState } from "react";
import { useParams, Link, useNavigate, useLocation } from "react-router-dom";
>>>>>>> c6e9fa9a
import { Navigation } from "@/components/Navigation";
import { Card, CardContent, CardHeader, CardTitle } from "@/components/ui/card";
import { Button } from "@/components/ui/button";
import { Input } from "@/components/ui/input";
import { Badge } from "@/components/ui/badge";
<<<<<<< HEAD
import { Skeleton } from "@/components/ui/skeleton";
import { 
  Calendar as CalendarIcon, 
  Heart, 
  Minus, 
  Plus, 
  Package, 
  Star,
  Edit,
  ArrowLeft,
  Loader2,
  CheckCircle,
  AlertCircle,
  MapPin,
  Scale,
  Ruler,
  Palette,
  HardHat,
  Tag,
  Settings,
  Shield,
  Clock,
  Calendar,
  DollarSign,
  Truck,
  Warehouse,
  FileText,
  Share2
} from "lucide-react";
import { useProductDetails } from "@/hooks/useProductDetails";
import { useAuth } from "@/hooks/useAuth";
import BookingModal from "@/components/BookingModal";
=======
import { Calendar as CalendarIcon, Heart, Minus, Plus, Package, ShoppingCart } from "lucide-react";
import { products, getProductById } from "@/data/products";
import { useCart } from "@/contexts/CartContext";
import { useToast } from "@/hooks/use-toast";
import { DateSelectionDialog } from "@/components/DateSelectionDialog";
>>>>>>> c6e9fa9a

const ProductDetail = () => {
  const { id } = useParams();
  const navigate = useNavigate();
<<<<<<< HEAD
  const { product, loading, error, fetchProductDetails, isFetching } = useProductDetails();
  const { user, isAuthenticated } = useAuth();
=======
  const location = useLocation();
  const { toast } = useToast();
  const { addToCart } = useCart();
  const productId = Number(id);
  const product = useMemo(() => getProductById(productId), [productId]);
>>>>>>> c6e9fa9a

  // Determine where to go back based on referrer
  const getBackPath = () => {
    const referrer = location.state?.from || document.referrer;
    if (referrer.includes('/my-products')) {
      return '/my-products';
    }
    return '/products';
  };

  const [fromDate, setFromDate] = useState("");
  const [toDate, setToDate] = useState("");
  const [qty, setQty] = useState(1);
  const [coupon, setCoupon] = useState("");
<<<<<<< HEAD
  const [isBookingModalOpen, setIsBookingModalOpen] = useState(false);
=======
  const [isDateDialogOpen, setIsDateDialogOpen] = useState(false);

  const handleAddToCartClick = () => {
    setIsDateDialogOpen(true);
  };

  const handleDateSelectionConfirm = (fromDate: string, toDate: string, quantity: number) => {
    addToCart(productId, quantity, fromDate, toDate, product.dailyRate);
    toast({
      title: "Added to Cart",
      description: `${quantity} ${quantity === 1 ? 'item' : 'items'} of ${product.name} added to cart successfully!`,
    });
  };
>>>>>>> c6e9fa9a

  // Check if current user is the owner of the product
  const isOwner = useMemo(() => {
    return isAuthenticated && user?.id === product?.owner;
  }, [isAuthenticated, user?.id, product?.owner]);

  useEffect(() => {
    if (id) {
      fetchProductDetails(id);
    }
  }, [id, fetchProductDetails]);

  const getStatusBadge = (status: string) => {
    switch (status.toLowerCase()) {
      case "available":
        return (
          <Badge className="bg-success text-success-foreground">
            <CheckCircle className="w-3 h-3 mr-1" />Available
          </Badge>
        );
      case "rented":
        return (
          <Badge className="bg-warning text-warning-foreground">
            <Clock className="w-3 h-3 mr-1" />Rented
          </Badge>
        );
      case "maintenance":
        return (
          <Badge variant="destructive">
            <AlertCircle className="w-3 h-3 mr-1" />Maintenance
          </Badge>
        );
      default:
        return <Badge variant="secondary">{status}</Badge>;
    }
  };

  const getConditionBadge = (condition: string) => {
    switch (condition.toLowerCase()) {
      case "excellent":
        return <Badge className="bg-green-100 text-green-800">Excellent</Badge>;
      case "good":
        return <Badge className="bg-blue-100 text-blue-800">Good</Badge>;
      case "fair":
        return <Badge className="bg-yellow-100 text-yellow-800">Fair</Badge>;
      default:
        return <Badge variant="secondary">{condition}</Badge>;
    }
  };

  if (loading || isFetching) {
    return (
      <div className="min-h-screen bg-background">
        <Navigation />
        <div className="max-w-6xl mx-auto px-4 sm:px-6 lg:px-8 py-8">
          <div className="flex items-center gap-2 mb-6">
            <Skeleton className="h-4 w-20" />
            <Skeleton className="h-4 w-4" />
            <Skeleton className="h-4 w-32" />
          </div>
          <div className="grid grid-cols-1 lg:grid-cols-2 gap-10">
            <Card className="shadow-card">
              <CardContent className="p-6">
                <Skeleton className="w-full aspect-square rounded-xl" />
                <div className="mt-6 flex justify-center">
                  <Skeleton className="h-10 w-40" />
                </div>
              </CardContent>
            </Card>
            <div className="space-y-6">
              <Skeleton className="h-8 w-3/4" />
              <Skeleton className="h-6 w-1/2" />
              <Skeleton className="h-20 w-full" />
              <Skeleton className="h-12 w-full" />
            </div>
          </div>
        </div>
      </div>
    );
  }

  if (error || !product) {
    return (
      <div className="min-h-screen bg-background">
        <Navigation />
        <div className="max-w-5xl mx-auto px-4 sm:px-6 lg:px-8 py-10">
          <div className="text-center space-y-4">
            <Package className="w-16 h-16 text-muted-foreground mx-auto" />
            <h2 className="text-2xl font-bold text-foreground">Product Not Found</h2>
            <p className="text-muted-foreground">
              {error || "The product you're looking for doesn't exist."}
            </p>
            <div className="flex gap-4 justify-center">
              <Button variant="outline" onClick={() => navigate(-1)}>
                <ArrowLeft className="w-4 h-4 mr-2" />
                Go Back
              </Button>
              <Button onClick={() => navigate('/products')}>
                Browse Products
              </Button>
            </div>
          </div>
        </div>
      </div>
    );
  }

  return (
    <div className="min-h-screen bg-background">
      <Navigation />
      <div className="max-w-6xl mx-auto px-4 sm:px-6 lg:px-8 py-8">
        {/* Breadcrumb */}
<<<<<<< HEAD
        <div className="text-sm text-muted-foreground mb-6 flex items-center gap-2">
          <Link to="/products" className="underline hover:text-foreground">All Products</Link>
          <span>/</span>
          <span className="text-foreground">{product.name}</span>
=======
        <div className="text-sm text-muted-foreground mb-6">
          <Link to={getBackPath()} className="underline">All Products</Link> / <span className="text-foreground">{product.name}</span>
>>>>>>> c6e9fa9a
        </div>

                  <div className="grid grid-cols-1 xl:grid-cols-2 gap-6 lg:gap-10">
            {/* Left: Image and details */}
            <div className="space-y-4 lg:space-y-6">
            <Card className="shadow-card">
              <CardContent className="p-6">
                <div className="w-full aspect-square rounded-xl bg-muted flex items-center justify-center overflow-hidden">
                  {product.main_image ? (
                    <img 
                      src={product.main_image} 
                      alt={product.name} 
                      className="w-full h-full object-cover rounded-xl"
                      onError={(e) => {
                        e.currentTarget.src = '/placeholder.svg';
                      }}
                    />
                  ) : (
                    <Package className="w-16 h-16 text-muted-foreground" />
                  )}
                </div>
                
                {/* Product badges */}
                <div className="mt-4 flex flex-wrap gap-2">
                  {getStatusBadge(product.status)}
                  {getConditionBadge(product.condition)}
                  {product.is_featured && (
                    <Badge className="bg-yellow-100 text-yellow-800">
                      <Star className="w-3 h-3 mr-1" />Featured
                    </Badge>
                  )}
                  {product.is_popular && (
                    <Badge className="bg-purple-100 text-purple-800">
                      <Heart className="w-3 h-3 mr-1" />Popular
                    </Badge>
                  )}
                </div>

                <div className="mt-6 flex justify-center">
                  <Button variant="outline" className="rounded-full px-8" size="lg">
                    <Heart className="w-4 h-4 mr-2" />
                    Add to wish list
                  </Button>
                </div>
              </CardContent>
            </Card>

            {/* Product description */}
            <Card className="shadow-card">
              <CardContent className="p-6">
                <h3 className="text-lg font-semibold mb-4">Description</h3>
                <p className="text-foreground leading-relaxed mb-4">{product.short_description}</p>
                <p className="text-foreground leading-relaxed">{product.description}</p>
              </CardContent>
            </Card>

            {/* Specifications */}
            <Card className="shadow-card">
              <CardContent className="p-6">
                <h3 className="text-lg font-semibold mb-4">Specifications</h3>
                <div className="grid grid-cols-1 sm:grid-cols-2 gap-4">
                  <div className="flex items-center gap-2">
                    <Scale className="w-4 h-4 text-muted-foreground" />
                    <span className="text-sm text-muted-foreground">Weight:</span>
                    <span className="text-sm font-medium">{product.specifications.weight}</span>
                  </div>
                  <div className="flex items-center gap-2">
                    <Ruler className="w-4 h-4 text-muted-foreground" />
                    <span className="text-sm text-muted-foreground">Dimensions:</span>
                    <span className="text-sm font-medium">{product.specifications.dimensions}</span>
                  </div>
                  <div className="flex items-center gap-2">
                    <Palette className="w-4 h-4 text-muted-foreground" />
                    <span className="text-sm text-muted-foreground">Color:</span>
                    <span className="text-sm font-medium">{product.specifications.color}</span>
                  </div>
                  <div className="flex items-center gap-2">
                    <HardHat className="w-4 h-4 text-muted-foreground" />
                    <span className="text-sm text-muted-foreground">Material:</span>
                    <span className="text-sm font-medium">{product.specifications.material}</span>
                  </div>
                  <div className="flex items-center gap-2">
                    <Tag className="w-4 h-4 text-muted-foreground" />
                    <span className="text-sm text-muted-foreground">Brand:</span>
                    <span className="text-sm font-medium">{product.specifications.brand}</span>
                  </div>
                  <div className="flex items-center gap-2">
                    <Settings className="w-4 h-4 text-muted-foreground" />
                    <span className="text-sm text-muted-foreground">Model:</span>
                    <span className="text-sm font-medium">{product.specifications.model}</span>
                  </div>
                </div>
              </CardContent>
            </Card>

            {/* Features */}
            {product.features && product.features.length > 0 && (
              <Card className="shadow-card">
                <CardContent className="p-6">
                  <h3 className="text-lg font-semibold mb-4">Features</h3>
                  <div className="flex flex-wrap gap-2">
                    {product.features.map((feature, index) => (
                      <Badge key={index} variant="outline">
                        {feature}
                      </Badge>
                    ))}
                  </div>
                </CardContent>
              </Card>
            )}
          </div>

                      {/* Right: Details and booking */}
            <div className="space-y-4 lg:space-y-6">
            {/* Header with edit button for owner */}
            <div className="flex items-center justify-between">
              <div>
                <h1 className="text-3xl font-bold text-foreground mb-2">{product.name}</h1>
                <p className="text-muted-foreground">SKU: {product.sku}</p>
              </div>
              {isOwner && (
                <Button 
                  variant="outline" 
                  onClick={() => navigate(`/products/edit/${product.id}`)}
                >
                  <Edit className="w-4 h-4 mr-2" />
                  Edit Product
                </Button>
              )}
            </div>

            {/* Category and owner info */}
            <div className="flex items-center gap-4 text-sm text-muted-foreground">
              <span>Category: {product.category.name}</span>
              <span>•</span>
              <span>Owner: {product.owner_name}</span>
            </div>

<<<<<<< HEAD
            {/* Pricing */}
            <Card className="shadow-card">
              <CardContent className="p-6">
                <h3 className="text-lg font-semibold mb-4">Pricing</h3>
                <div className="space-y-3">
                  <div className="flex justify-between items-center">
                    <span className="text-muted-foreground">Deposit Amount:</span>
                    <span className="font-semibold">${product.deposit_amount}</span>
                  </div>
                  {product.pricing_rules && product.pricing_rules.length > 0 && (
                    product.pricing_rules.slice(0, 3).map((rule, index) => (
                      <div key={index} className="flex justify-between items-center">
                        <span className="text-muted-foreground capitalize">
                          {rule.duration_type.toLowerCase()} Rate:
                        </span>
                        <span className="font-semibold">
                          ${rule.price_per_unit}
                        </span>
                      </div>
                    ))
                  )}
                </div>
              </CardContent>
            </Card>

            {/* Availability */}
            <Card className="shadow-card">
              <CardContent className="p-6">
                <h3 className="text-lg font-semibold mb-4">Availability</h3>
                <div className="grid grid-cols-2 gap-4">
                  <div>
                    <span className="text-sm text-muted-foreground">Available:</span>
                    <p className="font-semibold">{product.available_quantity} units</p>
                  </div>
                  <div>
                    <span className="text-sm text-muted-foreground">Total:</span>
                    <p className="font-semibold">{product.total_quantity} units</p>
                  </div>
                  <div>
                    <span className="text-sm text-muted-foreground">Minimum:</span>
                    <p className="font-semibold">{product.minimum_quantity} unit</p>
                  </div>
                  <div>
                    <span className="text-sm text-muted-foreground">Reserved:</span>
                    <p className="font-semibold">{product.reserved_quantity} units</p>
                  </div>
                </div>
              </CardContent>
            </Card>
=======
                         {/* Date range */}
             <div className="flex items-center gap-3 mb-6">
               <span className="text-lg font-semibold text-foreground">From:</span>
               <div className="flex items-center gap-2">
                 <Input 
                   type="date" 
                   value={fromDate} 
                   onChange={(e) => setFromDate(e.target.value)} 
                   className="w-36" 
                 />
                 <CalendarIcon className="w-5 h-5 text-muted-foreground" />
               </div>
               <span className="text-lg font-semibold text-foreground">to</span>
               <div className="flex items-center gap-2">
                 <Input 
                   type="date" 
                   value={toDate} 
                   onChange={(e) => setToDate(e.target.value)} 
                   className="w-36" 
                 />
                 <CalendarIcon className="w-5 h-5 text-muted-foreground" />
               </div>
               <Badge variant="secondary">Ultimate Yak</Badge>
             </div>

            {/* Quantity and Add to Cart */}
            <div className="flex items-center gap-4 mb-8">
              <div className="flex items-center rounded-lg border bg-muted">
                <Button type="button" variant="ghost" className="px-3" onClick={() => setQty((q) => Math.max(1, q - 1))}>
                  <Minus className="w-4 h-4" />
                </Button>
                <div className="px-6 py-2 text-foreground font-medium">{qty}</div>
                <Button type="button" variant="ghost" className="px-3" onClick={() => setQty((q) => q + 1)}>
                  <Plus className="w-4 h-4" />
                </Button>
              </div>
                             <Button variant="outline" size="lg" className="px-6" onClick={handleAddToCartClick}>
                 <ShoppingCart className="w-4 h-4 mr-2" /> Add to Cart
               </Button>
            </div>
>>>>>>> c6e9fa9a

            {/* Rental Information */}
            <Card className="shadow-card">
              <CardContent className="p-6">
                <h3 className="text-lg font-semibold mb-4">Rental Information</h3>
                <div className="space-y-3">
                  <div className="flex items-center gap-2">
                    <Shield className="w-4 h-4 text-muted-foreground" />
                    <span className="text-sm text-muted-foreground">Rentable:</span>
                    <span className="font-medium">{product.is_rentable ? 'Yes' : 'No'}</span>
                  </div>
                  <div className="flex items-center gap-2">
                    <Clock className="w-4 h-4 text-muted-foreground" />
                    <span className="text-sm text-muted-foreground">Min Duration:</span>
                    <span className="font-medium">{product.minimum_rental_duration} hours</span>
                  </div>
                  <div className="flex items-center gap-2">
                    <Calendar className="w-4 h-4 text-muted-foreground" />
                    <span className="text-sm text-muted-foreground">Max Duration:</span>
                    <span className="font-medium">{product.maximum_rental_duration} hours</span>
                  </div>
                </div>
              </CardContent>
            </Card>

            {/* Location and Storage */}
            <Card className="shadow-card">
              <CardContent className="p-6">
                <h3 className="text-lg font-semibold mb-4">Location & Storage</h3>
                <div className="space-y-3">
                  <div className="flex items-center gap-2">
                    <Warehouse className="w-4 h-4 text-muted-foreground" />
                    <span className="text-sm text-muted-foreground">Warehouse:</span>
                    <span className="font-medium">{product.warehouse_location}</span>
                  </div>
                  <div className="flex items-start gap-2">
                    <FileText className="w-4 h-4 text-muted-foreground mt-0.5" />
                    <div>
                      <span className="text-sm text-muted-foreground">Storage Requirements:</span>
                      <p className="text-sm font-medium">{product.storage_requirements}</p>
                    </div>
                  </div>
                </div>
              </CardContent>
            </Card>

            {/* Booking Section */}
            <Card className="shadow-card border-2 border-primary/10">
              <CardHeader className="bg-gradient-to-r from-primary/5 to-primary/10 border-b">
                <CardTitle className="flex items-center gap-3 text-primary">
                  <div className="p-2 bg-primary rounded-lg">
                    <Calendar className="w-5 h-5 text-white" />
                  </div>
                  Book This Product
                </CardTitle>
              </CardHeader>
              <CardContent className="p-6">
                <div className="space-y-6">
                  {/* Quick Info */}
                  <div className="grid grid-cols-2 gap-4 p-4 bg-blue-50 rounded-lg">
                    <div className="text-center">
                      <div className="text-2xl font-bold text-blue-600">
                        ${product.pricing_rules?.[0]?.daily_rate || '0'}
                      </div>
                      <div className="text-sm text-blue-600">Daily Rate</div>
                    </div>
                    <div className="text-center">
                      <div className="text-2xl font-bold text-green-600">
                        {product.available_quantity}
                      </div>
                      <div className="text-sm text-green-600">Available</div>
                    </div>
                  </div>

                  {/* Features Highlight */}
                  <div className="space-y-3">
                    <h4 className="font-semibold text-foreground">Why Choose This Product?</h4>
                    <div className="space-y-2">
                      {product.is_featured && (
                        <div className="flex items-center gap-2 text-sm">
                          <Star className="w-4 h-4 text-yellow-500" />
                          <span>Featured product with premium quality</span>
                        </div>
                      )}
                      {product.is_popular && (
                        <div className="flex items-center gap-2 text-sm">
                          <Heart className="w-4 h-4 text-red-500" />
                          <span>Popular choice among customers</span>
                        </div>
                      )}
                      <div className="flex items-center gap-2 text-sm">
                        <Shield className="w-4 h-4 text-green-500" />
                        <span>Secure deposit: ${product.deposit_amount}</span>
                      </div>
                      <div className="flex items-center gap-2 text-sm">
                        <Truck className="w-4 h-4 text-blue-500" />
                        <span>Flexible rental duration</span>
                      </div>
                    </div>
                  </div>

                  {/* Book Now Button */}
                  <Button 
                    className="w-full h-12 text-lg font-semibold bg-gradient-to-r from-primary to-primary/80 hover:from-primary/90 hover:to-primary/70" 
                    size="lg"
                    onClick={() => setIsBookingModalOpen(true)}
                  >
                    <Calendar className="w-5 h-5 mr-2" />
                    Book Now - Start Your Rental
                  </Button>

                  {/* Trust Indicators */}
                  <div className="flex items-center justify-center gap-4 text-sm text-muted-foreground">
                    <div className="flex items-center gap-1">
                      <CheckCircle className="w-4 h-4 text-green-500" />
                      <span>Secure Payment</span>
                    </div>
                    <div className="flex items-center gap-1">
                      <Shield className="w-4 h-4 text-blue-500" />
                      <span>24/7 Support</span>
                    </div>
                    <div className="flex items-center gap-1">
                      <Truck className="w-4 h-4 text-purple-500" />
                      <span>Fast Delivery</span>
                    </div>
                  </div>
                </div>
              </CardContent>
            </Card>

            {/* Terms and share */}
<<<<<<< HEAD
            <Card className="shadow-card">
              <CardContent className="p-6">
                <div className="space-y-4">
                  <div>
                    <div className="font-semibold text-foreground mb-2">Terms & Conditions</div>
                    <ul className="text-sm text-muted-foreground list-disc pl-5 space-y-1">
                      <li>All rentals are subject to availability.</li>
                      <li>Security deposit of ${product.deposit_amount} required.</li>
                      <li>Late returns will incur additional charges.</li>
                      <li>Minimum rental duration: {product.minimum_rental_duration} hours</li>
                    </ul>
                  </div>
                  <div>
                    <div className="font-semibold text-foreground mb-2">Share:</div>
                    <Button variant="outline" size="sm">
                      <Share2 className="w-4 h-4 mr-2" />
                      Share Product
                    </Button>
                  </div>
                </div>
              </CardContent>
            </Card>
          </div>
        </div>
      </div>

      {/* Booking Modal */}
      <BookingModal
        isOpen={isBookingModalOpen}
        onClose={() => setIsBookingModalOpen(false)}
        product={product}
      />
    </div>
  );
};
=======
            <div className="space-y-4">
              <div>
                <div className="font-semibold text-foreground">Terms & condition</div>
                <ul className="text-sm text-muted-foreground list-disc pl-5 space-y-1 mt-2">
                  <li>All rentals are subject to availability.</li>
                  <li>Security deposit may be required.</li>
                  <li>Late returns will incur additional charges.</li>
                </ul>
              </div>
              <div>
                <div className="font-semibold text-foreground">Share :</div>
                <div className="text-sm text-muted-foreground">[social buttons placeholder]</div>
              </div>
            </div>
                     </div>
         </div>
       </div>

       {/* Date Selection Dialog */}
       <DateSelectionDialog
         isOpen={isDateDialogOpen}
         onClose={() => setIsDateDialogOpen(false)}
         onConfirm={handleDateSelectionConfirm}
         productName={product.name}
         dailyRate={product.dailyRate}
       />
     </div>
   );
 };
>>>>>>> c6e9fa9a

export default ProductDetail;<|MERGE_RESOLUTION|>--- conflicted
+++ resolved
@@ -1,16 +1,10 @@
-<<<<<<< HEAD
-import { useEffect, useMemo, useState } from "react";
-import { useParams, Link, useNavigate } from "react-router-dom";
-=======
-import { useMemo, useState } from "react";
+import { useMemo, useState,useEffect } from "react";
 import { useParams, Link, useNavigate, useLocation } from "react-router-dom";
->>>>>>> c6e9fa9a
 import { Navigation } from "@/components/Navigation";
 import { Card, CardContent, CardHeader, CardTitle } from "@/components/ui/card";
 import { Button } from "@/components/ui/button";
 import { Input } from "@/components/ui/input";
 import { Badge } from "@/components/ui/badge";
-<<<<<<< HEAD
 import { Skeleton } from "@/components/ui/skeleton";
 import { 
   Calendar as CalendarIcon, 
@@ -43,27 +37,13 @@
 import { useProductDetails } from "@/hooks/useProductDetails";
 import { useAuth } from "@/hooks/useAuth";
 import BookingModal from "@/components/BookingModal";
-=======
-import { Calendar as CalendarIcon, Heart, Minus, Plus, Package, ShoppingCart } from "lucide-react";
-import { products, getProductById } from "@/data/products";
-import { useCart } from "@/contexts/CartContext";
-import { useToast } from "@/hooks/use-toast";
-import { DateSelectionDialog } from "@/components/DateSelectionDialog";
->>>>>>> c6e9fa9a
 
 const ProductDetail = () => {
   const { id } = useParams();
   const navigate = useNavigate();
-<<<<<<< HEAD
   const { product, loading, error, fetchProductDetails, isFetching } = useProductDetails();
   const { user, isAuthenticated } = useAuth();
-=======
   const location = useLocation();
-  const { toast } = useToast();
-  const { addToCart } = useCart();
-  const productId = Number(id);
-  const product = useMemo(() => getProductById(productId), [productId]);
->>>>>>> c6e9fa9a
 
   // Determine where to go back based on referrer
   const getBackPath = () => {
@@ -78,23 +58,7 @@
   const [toDate, setToDate] = useState("");
   const [qty, setQty] = useState(1);
   const [coupon, setCoupon] = useState("");
-<<<<<<< HEAD
   const [isBookingModalOpen, setIsBookingModalOpen] = useState(false);
-=======
-  const [isDateDialogOpen, setIsDateDialogOpen] = useState(false);
-
-  const handleAddToCartClick = () => {
-    setIsDateDialogOpen(true);
-  };
-
-  const handleDateSelectionConfirm = (fromDate: string, toDate: string, quantity: number) => {
-    addToCart(productId, quantity, fromDate, toDate, product.dailyRate);
-    toast({
-      title: "Added to Cart",
-      description: `${quantity} ${quantity === 1 ? 'item' : 'items'} of ${product.name} added to cart successfully!`,
-    });
-  };
->>>>>>> c6e9fa9a
 
   // Check if current user is the owner of the product
   const isOwner = useMemo(() => {
@@ -207,15 +171,10 @@
       <Navigation />
       <div className="max-w-6xl mx-auto px-4 sm:px-6 lg:px-8 py-8">
         {/* Breadcrumb */}
-<<<<<<< HEAD
         <div className="text-sm text-muted-foreground mb-6 flex items-center gap-2">
           <Link to="/products" className="underline hover:text-foreground">All Products</Link>
           <span>/</span>
           <span className="text-foreground">{product.name}</span>
-=======
-        <div className="text-sm text-muted-foreground mb-6">
-          <Link to={getBackPath()} className="underline">All Products</Link> / <span className="text-foreground">{product.name}</span>
->>>>>>> c6e9fa9a
         </div>
 
                   <div className="grid grid-cols-1 xl:grid-cols-2 gap-6 lg:gap-10">
@@ -354,7 +313,6 @@
               <span>Owner: {product.owner_name}</span>
             </div>
 
-<<<<<<< HEAD
             {/* Pricing */}
             <Card className="shadow-card">
               <CardContent className="p-6">
@@ -404,48 +362,6 @@
                 </div>
               </CardContent>
             </Card>
-=======
-                         {/* Date range */}
-             <div className="flex items-center gap-3 mb-6">
-               <span className="text-lg font-semibold text-foreground">From:</span>
-               <div className="flex items-center gap-2">
-                 <Input 
-                   type="date" 
-                   value={fromDate} 
-                   onChange={(e) => setFromDate(e.target.value)} 
-                   className="w-36" 
-                 />
-                 <CalendarIcon className="w-5 h-5 text-muted-foreground" />
-               </div>
-               <span className="text-lg font-semibold text-foreground">to</span>
-               <div className="flex items-center gap-2">
-                 <Input 
-                   type="date" 
-                   value={toDate} 
-                   onChange={(e) => setToDate(e.target.value)} 
-                   className="w-36" 
-                 />
-                 <CalendarIcon className="w-5 h-5 text-muted-foreground" />
-               </div>
-               <Badge variant="secondary">Ultimate Yak</Badge>
-             </div>
-
-            {/* Quantity and Add to Cart */}
-            <div className="flex items-center gap-4 mb-8">
-              <div className="flex items-center rounded-lg border bg-muted">
-                <Button type="button" variant="ghost" className="px-3" onClick={() => setQty((q) => Math.max(1, q - 1))}>
-                  <Minus className="w-4 h-4" />
-                </Button>
-                <div className="px-6 py-2 text-foreground font-medium">{qty}</div>
-                <Button type="button" variant="ghost" className="px-3" onClick={() => setQty((q) => q + 1)}>
-                  <Plus className="w-4 h-4" />
-                </Button>
-              </div>
-                             <Button variant="outline" size="lg" className="px-6" onClick={handleAddToCartClick}>
-                 <ShoppingCart className="w-4 h-4 mr-2" /> Add to Cart
-               </Button>
-            </div>
->>>>>>> c6e9fa9a
 
             {/* Rental Information */}
             <Card className="shadow-card">
@@ -577,7 +493,6 @@
             </Card>
 
             {/* Terms and share */}
-<<<<<<< HEAD
             <Card className="shadow-card">
               <CardContent className="p-6">
                 <div className="space-y-4">
@@ -613,36 +528,5 @@
     </div>
   );
 };
-=======
-            <div className="space-y-4">
-              <div>
-                <div className="font-semibold text-foreground">Terms & condition</div>
-                <ul className="text-sm text-muted-foreground list-disc pl-5 space-y-1 mt-2">
-                  <li>All rentals are subject to availability.</li>
-                  <li>Security deposit may be required.</li>
-                  <li>Late returns will incur additional charges.</li>
-                </ul>
-              </div>
-              <div>
-                <div className="font-semibold text-foreground">Share :</div>
-                <div className="text-sm text-muted-foreground">[social buttons placeholder]</div>
-              </div>
-            </div>
-                     </div>
-         </div>
-       </div>
-
-       {/* Date Selection Dialog */}
-       <DateSelectionDialog
-         isOpen={isDateDialogOpen}
-         onClose={() => setIsDateDialogOpen(false)}
-         onConfirm={handleDateSelectionConfirm}
-         productName={product.name}
-         dailyRate={product.dailyRate}
-       />
-     </div>
-   );
- };
->>>>>>> c6e9fa9a
 
 export default ProductDetail;