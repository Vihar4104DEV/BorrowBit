--- conflicted
+++ resolved
@@ -1,89 +1,39 @@
 import { useState } from "react";
 import { Link, useLocation, useNavigate } from "react-router-dom";
 import { Button } from "@/components/ui/button";
-<<<<<<< HEAD
 import { Menu, X, Calendar, Package, Users, BarChart3, MessageCircle, LogOut, TestTube } from "lucide-react";
 import { useAuth } from "@/hooks/useAuth";
-=======
-import { Badge } from "@/components/ui/badge";
-import { Menu, X, Calendar, Package, Users, BarChart3, MessageCircle, Truck, ShoppingCart } from "lucide-react";
-import { useAuth } from "@/contexts/AuthContext";
-import { useCart } from "@/contexts/CartContext";
->>>>>>> c6e9fa9a
 
 export const Navigation = () => {
   const [isOpen, setIsOpen] = useState(false);
   const location = useLocation();
   const navigate = useNavigate();
-<<<<<<< HEAD
   const { user, isAuthenticated, logout } = useAuth();
 
   // Define navigation items based on authentication status and user role
   const getNavItems = () => {
-=======
-  const { user, isAdmin, isUser, isDelivery } = useAuth();
-  const { getCartItemCount } = useCart();
-
-  // Debug logging for role detection
-  console.log("Navigation - User role debug:", { 
-    isAdmin, 
-    isUser, 
-    isDelivery, 
-    userRole: user?.role 
-  });
-
-  // Define navigation item type
-  type NavItem = {
-    href: string;
-    label: string;
-    icon?: any;
-    badge?: number;
-  };
-
-  // Define navigation items based on user role
-  const getNavItems = (): NavItem[] => {
->>>>>>> c6e9fa9a
     const baseItems = [
       { href: "/", label: "Home" },
       { href: "/products", label: "Products", icon: Package },
     ];
 
-<<<<<<< HEAD
     if (isAuthenticated) {
       // Add user-specific items
       const userItems = [
-=======
-    if (isAdmin) {
-      // Admin sees everything except cart (cart is in action buttons)
-      return [
-        ...baseItems,
-        { href: "/bookings", label: "Bookings", icon: Calendar },
-        { href: "/customers", label: "Customers", icon: Users },
-        { href: "/dashboard", label: "Dashboard", icon: BarChart3 },
-      ];
-    } else if (isDelivery) {
-      // Delivery partner sees only home and delivery dashboard
-      return [
-        { href: "/", label: "Home" },
-        { href: "/delivery-partner", label: "Delivery Dashboard", icon: Truck },
-      ];
-    } else if (isUser) {
-      // Normal user sees limited items
-      return [
-        { href: "/", label: "Home" },
-        { href: "/products", label: "Products", icon: Package },
->>>>>>> c6e9fa9a
         { href: "/bookings", label: "Bookings", icon: Calendar },
         { href: "/dashboard", label: "Dashboard", icon: BarChart3 },
-        { href: "/my-products", label: "My Products", icon: Package },
+        { href: "/cart", label: "Cart", icon: Package },
+        { href: "/chat", label: "Chatbot", icon: MessageCircle },
+        { href: "/profile", label: "Profile", icon: Users },
       ];
 
       // Add admin-specific items
       const isAdmin = user?.user_role?.includes('admin');
 if (isAdmin) {
   userItems.push({ href: "/customers", label: "Customers", icon: Users });
+  userItems.push({ href: "/delivery-partner", label: "Delivery Partner", icon: Users });
+  
 }
-
 
       return [...baseItems, ...userItems];
     } else {
@@ -94,17 +44,10 @@
 
   const navItems = getNavItems();
 
-<<<<<<< HEAD
   const handleLogout = () => {
     logout();
     setIsOpen(false);
   };
-=======
-  // Debug logging for navigation items
-  console.log("Navigation - Generated nav items:", navItems);
-  console.log("Navigation - Current user role:", user?.role);
-  console.log("Navigation - isDelivery flag:", isDelivery);
->>>>>>> c6e9fa9a
 
   return (
     <nav className="bg-background/95 backdrop-blur-md border-b border-border shadow-card sticky top-0 z-50">
@@ -125,12 +68,11 @@
             {navItems.map((item) => {
               const Icon = item.icon;
               const isActive = location.pathname === item.href;
-              
               return (
                 <Link
                   key={item.href}
                   to={item.href}
-                  className={`flex items-center px-3 py-2 rounded-md text-sm font-medium transition-smooth relative ${
+                  className={`flex items-center px-3 py-2 rounded-md text-sm font-medium transition-smooth ${
                     isActive
                       ? "bg-primary text-primary-foreground shadow-elegant"
                       : "text-muted-foreground hover:text-foreground hover:bg-muted"
@@ -138,17 +80,12 @@
                 >
                   {Icon && <Icon className="w-4 h-4 mr-2" />}
                   {item.label}
-                  {item.badge && item.badge > 0 && (
-                    <Badge variant="destructive" className="ml-2 h-5 w-5 rounded-full p-0 text-xs">
-                      {item.badge}
-                    </Badge>
-                  )}
                 </Link>
               );
             })}
             
             {/* API Test Link - Always visible for debugging */}
-            {/* <Link
+            <Link
               to="/api-test"
               className={`flex items-center px-3 py-2 rounded-md text-sm font-medium transition-smooth ${
                 location.pathname === '/api-test'
@@ -158,12 +95,11 @@
             >
               <TestTube className="w-4 h-4 mr-2" />
               API Test
-            </Link> */}
+            </Link>
           </div>
 
           {/* Action Buttons */}
           <div className="hidden md:flex items-center space-x-3">
-<<<<<<< HEAD
             {isAuthenticated ? (
               <div className="flex items-center space-x-3">
                 <span className="text-sm text-muted-foreground">
@@ -182,27 +118,6 @@
                   Logout
                 </Button>
               </div>
-=======
-            {user ? (
-              <>
-                {/* Only show cart for non-delivery users */}
-                {!isDelivery && (
-                  <Button variant="outline" size="sm" onClick={() => navigate("/cart")} className="flex items-center gap-2">
-                    <ShoppingCart className="w-4 h-4" />
-                    Cart
-                    {getCartItemCount() > 0 && (
-                      <Badge variant="destructive" className="h-5 w-5 rounded-full p-0 text-xs">
-                        {getCartItemCount()}
-                      </Badge>
-                    )}
-                  </Button>
-                )}
-                <Button variant="outline" size="sm" onClick={() => navigate("/profile")} className="flex items-center gap-2">
-                  <Users className="w-4 h-4" />
-                  Profile
-                </Button>
-              </>
->>>>>>> c6e9fa9a
             ) : (
               <>
                 <Button variant="outline" size="sm" onClick={() => navigate("/login")}> 
@@ -238,7 +153,7 @@
                   <Link
                     key={item.href}
                     to={item.href}
-                    className={`flex items-center px-3 py-2 rounded-md text-sm font-medium transition-smooth relative ${
+                    className={`flex items-center px-3 py-2 rounded-md text-sm font-medium transition-smooth ${
                       isActive
                         ? "bg-primary text-primary-foreground shadow-elegant"
                         : "text-muted-foreground hover:text-foreground hover:bg-muted"
@@ -247,11 +162,6 @@
                   >
                     {Icon && <Icon className="w-4 h-4 mr-2" />}
                     {item.label}
-                    {item.badge && item.badge > 0 && (
-                      <Badge variant="destructive" className="ml-2 h-5 w-5 rounded-full p-0 text-xs">
-                        {item.badge}
-                      </Badge>
-                    )}
                   </Link>
                 );
               })}
@@ -278,7 +188,6 @@
                 <MessageCircle className="w-4 h-4 mr-2" /> Chatbot
               </Button>
               <div className="pt-4 space-y-2">
-<<<<<<< HEAD
                 {isAuthenticated ? (
                   <>
                     <div className="px-3 py-2 text-sm text-muted-foreground">
@@ -289,32 +198,11 @@
                         </span>
                       )}
                     </div>
-=======
-                {user ? (
-                  <>
-                    {/* Only show cart for non-delivery users */}
-                    {!isDelivery && (
-                      <Button
-                        variant="outline"
-                        className="w-full justify-start"
-                        onClick={() => { setIsOpen(false); navigate("/cart"); }}
-                      >
-                        <ShoppingCart className="w-4 h-4" />
-                        Cart
-                        {getCartItemCount() > 0 && (
-                          <Badge variant="destructive" className="ml-2 h-5 w-5 rounded-full p-0 text-xs">
-                            {getCartItemCount()}
-                          </Badge>
-                        )}
-                      </Button>
-                    )}
->>>>>>> c6e9fa9a
                     <Button
                       variant="outline"
                       className="w-full justify-start"
                       onClick={() => { setIsOpen(false); navigate("/profile"); }}
                     >
-<<<<<<< HEAD
                       Profile
                     </Button>
                     <Button
@@ -325,11 +213,6 @@
                       <LogOut className="w-4 h-4 mr-2" />
                       Logout
                     </Button>
-=======
-                      <Users className="w-4 h-4" />
-                      Profile
-                    </Button>
->>>>>>> c6e9fa9a
                   </>
                 ) : (
                   <>
